---
title: "Getting Started"
weight: 0
---

# Getting Started

## Requirements
 
<<<<<<< HEAD
* [Node.js](https://nodejs.org/en/) **v8.12.0** or above
=======
* [Node.js](https://nodejs.org/en/) **v10.13.0** or above
>>>>>>> e97cb932
* If you want to use MySQL, MariaDB, or Postgres as your data store, then you'll need an instance available locally. However, if you are just testing out Vendure, we recommend using SQLite, which has no external requirements.
* For Windows users: make sure you have **[windows build tools](https://www.npmjs.com/package/windows-build-tools) installed**
  * `npm install --global --production windows-build-tools`
  * This step should be done with administrative rights, and is required because Vendure makes use of some dependencies which must be compiled upon installation.
 
## Installation with @vendure/create

The recommended way to get started with Vendure is by using the [@vendure/create](https://github.com/vendure-ecommerce/vendure/tree/master/packages/create) tool. This is a command-line tool which will scaffold and configure your new Vendure project and install all dependiencies.

{{% tab "npx" %}}
```sh
npx @vendure/create my-app
```

{{% alert primary %}}
[npx](https://medium.com/@maybekatz/introducing-npx-an-npm-package-runner-55f7d4bd282b) comes with npm 5.2+ and higher.
{{% /alert %}}
{{% /tab %}}
{{% tab "npm init" %}}
```sh
npm init @vendure my-app
```
{{% alert primary %}}
`npm init <initializer>` is available in npm 6+
{{% /alert %}}
{{% /tab %}}
{{% tab "yarn create" %}}
```sh
yarn create @vendure my-app
```
{{% alert primary %}}
`yarn create` is available in Yarn 0.25+
{{% /alert %}}
{{% /tab %}}

*For other installation options see the [@vendure/create documentation](https://github.com/vendure-ecommerce/vendure/blob/master/packages/create/README.md).*


"my-app" in the above command would be replaced by whatever you'd like to name your new project.
Vendure Create will guide you through the setup. When done, you can run:

```sh
cd my-app

yarn start
# or
npm run start
```

Assuming the default config settings, you can now access:

* The Vendure Admin GraphQL API: [http://localhost:3000/admin-api](http://localhost:3000/admin-api)
* The Vendure Shop GraphQL API: [http://localhost:3000/shop-api](http://localhost:3000/shop-api)
* The Vendure Admin UI: [http://localhost:3000/admin](http://localhost:3000/admin)

{{% alert primary %}}
Log in with the superadmin credentials:

* **username**: superadmin
* **password**: superadmin
{{% /alert %}}

## Next Steps

* Get a better understanding of how Vendure works by reading the [Architecture Overview]({{< relref "/docs/developer-guide/overview" >}})
* Learn how to implement a storefront with the [GraphQL API Guide]({{< relref "/docs/storefront/shop-api-guide" >}})<|MERGE_RESOLUTION|>--- conflicted
+++ resolved
@@ -7,11 +7,7 @@
 
 ## Requirements
  
-<<<<<<< HEAD
-* [Node.js](https://nodejs.org/en/) **v8.12.0** or above
-=======
 * [Node.js](https://nodejs.org/en/) **v10.13.0** or above
->>>>>>> e97cb932
 * If you want to use MySQL, MariaDB, or Postgres as your data store, then you'll need an instance available locally. However, if you are just testing out Vendure, we recommend using SQLite, which has no external requirements.
 * For Windows users: make sure you have **[windows build tools](https://www.npmjs.com/package/windows-build-tools) installed**
   * `npm install --global --production windows-build-tools`
