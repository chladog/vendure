import { Location } from '@angular/common';
import { ChangeDetectionStrategy, ChangeDetectorRef, Component, OnDestroy, OnInit } from '@angular/core';
import { FormArray, FormBuilder, FormControl, FormGroup, Validators } from '@angular/forms';
import { ActivatedRoute, Router } from '@angular/router';
import { marker as _ } from '@biesbjerg/ngx-translate-extract-marker';
import {
    BaseDetailComponent,
    CreateProductInput,
    createUpdatedTranslatable,
    CustomFieldConfig,
    DataService,
    FacetWithValues,
    flattenFacetValues,
    IGNORE_CAN_DEACTIVATE_GUARD,
    LanguageCode,
    ModalService,
    NotificationService,
    ProductWithVariants,
    ServerConfigService,
    TaxCategory,
    UpdateProductInput,
    UpdateProductMutation,
    UpdateProductOptionInput,
    UpdateProductVariantInput,
    UpdateProductVariantsMutation,
} from '@vendure/admin-ui/core';
import { normalizeString } from '@vendure/common/lib/normalize-string';
import { DEFAULT_CHANNEL_CODE } from '@vendure/common/lib/shared-constants';
import { notNullOrUndefined } from '@vendure/common/lib/shared-utils';
import { unique } from '@vendure/common/lib/unique';
import { combineLatest, EMPTY, merge, Observable } from 'rxjs';
import {
    debounceTime,
    distinctUntilChanged,
    map,
    mergeMap,
    shareReplay,
    startWith,
    switchMap,
    take,
    takeUntil,
    withLatestFrom,
} from 'rxjs/operators';

import { ProductDetailService } from '../../providers/product-detail.service';
import { ApplyFacetDialogComponent } from '../apply-facet-dialog/apply-facet-dialog.component';
import { AssignProductsToChannelDialogComponent } from '../assign-products-to-channel-dialog/assign-products-to-channel-dialog.component';
import { CreateProductVariantsConfig } from '../generate-product-variants/generate-product-variants.component';
import { VariantAssetChange } from '../product-variants-list/product-variants-list.component';

export type TabName = 'details' | 'variants';
export interface VariantFormValue {
    id: string;
    enabled: boolean;
    sku: string;
    name: string;
    price: number;
    priceIncludesTax: boolean;
    priceWithTax: number;
    taxCategoryId: string;
    stockOnHand: number;
    trackInventory: boolean;
    facetValueIds: string[];
    customFields?: any;
}

export interface SelectedAssets {
    assetIds?: string[];
    featuredAssetId?: string;
}

@Component({
    selector: 'vdr-product-detail',
    templateUrl: './product-detail.component.html',
    styleUrls: ['./product-detail.component.scss'],
    changeDetection: ChangeDetectionStrategy.OnPush,
})
export class ProductDetailComponent extends BaseDetailComponent<ProductWithVariants.Fragment>
    implements OnInit, OnDestroy {
    activeTab$: Observable<TabName>;
    product$: Observable<ProductWithVariants.Fragment>;
    variants$: Observable<ProductWithVariants.Variants[]>;
    taxCategories$: Observable<TaxCategory.Fragment[]>;
    customFields: CustomFieldConfig[];
    customVariantFields: CustomFieldConfig[];
    customOptionGroupFields: CustomFieldConfig[];
    customOptionFields: CustomFieldConfig[];
    detailForm: FormGroup;
    filterInput = new FormControl('');
    assetChanges: SelectedAssets = {};
    variantAssetChanges: { [variantId: string]: SelectedAssets } = {};
    productChannels$: Observable<ProductWithVariants.Channels[]>;
    facetValues$: Observable<ProductWithVariants.FacetValues[]>;
    facets$: Observable<FacetWithValues.Fragment[]>;
    selectedVariantIds: string[] = [];
    variantDisplayMode: 'card' | 'table' = 'card';
    createVariantsConfig: CreateProductVariantsConfig = { groups: [], variants: [] };

    constructor(
        route: ActivatedRoute,
        router: Router,
        serverConfigService: ServerConfigService,
        private productDetailService: ProductDetailService,
        private formBuilder: FormBuilder,
        private modalService: ModalService,
        private notificationService: NotificationService,
        protected dataService: DataService,
        private location: Location,
        private changeDetector: ChangeDetectorRef,
    ) {
        super(route, router, serverConfigService, dataService);
        this.customFields = this.getCustomFieldConfig('Product');
        this.customVariantFields = this.getCustomFieldConfig('ProductVariant');
        this.customOptionGroupFields = this.getCustomFieldConfig('ProductOptionGroup');
        this.customOptionFields = this.getCustomFieldConfig('ProductOption');
        this.detailForm = this.formBuilder.group({
            product: this.formBuilder.group({
                enabled: true,
                name: ['', Validators.required],
                slug: '',
                description: '',
                facetValueIds: [[]],
                customFields: this.formBuilder.group(
                    this.customFields.reduce((hash, field) => ({ ...hash, [field.name]: '' }), {}),
                ),
            }),
            variants: this.formBuilder.array([]),
        });
    }

    ngOnInit() {
        this.init();
        this.product$ = this.entity$;
<<<<<<< HEAD
        this.variants$ = this.product$.pipe(map(product => product.variants));
=======
        const variants$ = this.product$.pipe(map(product => product.variants));
        const filterTerm$ = this.filterInput.valueChanges.pipe(
            startWith(''),
            debounceTime(50),
            shareReplay(),
        );
        this.variants$ = combineLatest(variants$, filterTerm$).pipe(
            map(([variants, term]) => {
                return term
                    ? variants.filter(v => {
                          const lcTerm = term.toLocaleLowerCase();
                          return (
                              v.name.toLocaleLowerCase().includes(term) ||
                              v.sku.toLocaleLowerCase().includes(term)
                          );
                      })
                    : variants;
            }),
        );
>>>>>>> 908d33fb
        this.taxCategories$ = this.productDetailService.getTaxCategories().pipe(takeUntil(this.destroy$));
        this.activeTab$ = this.route.paramMap.pipe(map(qpm => qpm.get('tab') as any));

        // FacetValues are provided initially by the nested array of the
        // Product entity, but once a fetch to get all Facets is made (as when
        // opening the FacetValue selector modal), then these additional values
        // are concatenated onto the initial array.
        this.facets$ = this.productDetailService.getFacets();
        const productFacetValues$ = this.product$.pipe(map(product => product.facetValues));
        const allFacetValues$ = this.facets$.pipe(map(flattenFacetValues));
        const productGroup = this.getProductFormGroup();

        const formFacetValueIdChanges$ = productGroup.valueChanges.pipe(
            map(val => val.facetValueIds as string[]),
            distinctUntilChanged(),
        );
        const formChangeFacetValues$ = combineLatest(
            formFacetValueIdChanges$,
            productFacetValues$,
            allFacetValues$,
        ).pipe(
            map(([ids, productFacetValues, allFacetValues]) => {
                const combined = [...productFacetValues, ...allFacetValues];
                return ids.map(id => combined.find(fv => fv.id === id)).filter(notNullOrUndefined);
            }),
        );

        this.facetValues$ = merge(productFacetValues$, formChangeFacetValues$);
        this.productChannels$ = this.product$.pipe(map(p => p.channels));
    }

    ngOnDestroy() {
        this.destroy();
    }

    navigateToTab(tabName: TabName) {
        this.router.navigate(['./', { ...this.route.snapshot.params, tab: tabName }], {
            queryParamsHandling: 'merge',
            relativeTo: this.route,
            state: {
                [IGNORE_CAN_DEACTIVATE_GUARD]: true,
            },
        });
    }

    isDefaultChannel(channelCode: string): boolean {
        return channelCode === DEFAULT_CHANNEL_CODE;
    }

    assignToChannel() {
        this.modalService
            .fromComponent(AssignProductsToChannelDialogComponent, {
                size: 'lg',
                locals: {
                    productIds: [this.id],
                },
            })
            .subscribe();
    }

    removeFromChannel(channelId: string) {
        this.modalService
            .dialog({
                title: _('catalog.remove-product-from-channel'),
                buttons: [
                    { type: 'secondary', label: _('common.cancel') },
                    { type: 'danger', label: _('catalog.remove-from-channel'), returnValue: true },
                ],
            })
            .pipe(
                switchMap(response =>
                    response
                        ? this.dataService.product.removeProductsFromChannel({
                              channelId,
                              productIds: [this.id],
                          })
                        : EMPTY,
                ),
            )
            .subscribe(
                () => {
                    this.notificationService.success(_('catalog.notify-remove-product-from-channel-success'));
                },
                err => {
                    this.notificationService.error(_('catalog.notify-remove-product-from-channel-error'));
                },
            );
    }

    customFieldIsSet(name: string): boolean {
        return !!this.detailForm.get(['product', 'customFields', name]);
    }

    assetsChanged(): boolean {
        return !!Object.values(this.assetChanges).length;
    }

    variantAssetsChanged(): boolean {
        return !!Object.keys(this.variantAssetChanges).length;
    }

    variantAssetChange(event: VariantAssetChange) {
        this.variantAssetChanges[event.variantId] = event;
    }

    /**
     * If creating a new product, automatically generate the slug based on the product name.
     */
    updateSlug(nameValue: string) {
        this.isNew$.pipe(take(1)).subscribe(isNew => {
            if (isNew) {
                const slugControl = this.detailForm.get(['product', 'slug']);
                if (slugControl && slugControl.pristine) {
                    slugControl.setValue(normalizeString(`${nameValue}`, '-'));
                }
            }
        });
    }

    selectProductFacetValue() {
        this.displayFacetValueModal().subscribe(facetValueIds => {
            if (facetValueIds) {
                const productGroup = this.getProductFormGroup();
                const currentFacetValueIds = productGroup.value.facetValueIds;
                productGroup.patchValue({
                    facetValueIds: unique([...currentFacetValueIds, ...facetValueIds]),
                });
                productGroup.markAsDirty();
            }
        });
    }

    updateProductOption(input: UpdateProductOptionInput) {
        this.productDetailService.updateProductOption(input).subscribe(
            () => {
                this.notificationService.success(_('common.notify-update-success'), {
                    entity: 'ProductOption',
                });
            },
            err => {
                this.notificationService.error(_('common.notify-update-error'), {
                    entity: 'ProductOption',
                });
            },
        );
    }

    removeProductFacetValue(facetValueId: string) {
        const productGroup = this.getProductFormGroup();
        const currentFacetValueIds = productGroup.value.facetValueIds;
        productGroup.patchValue({
            facetValueIds: currentFacetValueIds.filter(id => id !== facetValueId),
        });
        productGroup.markAsDirty();
    }

    /**
     * Opens a dialog to select FacetValues to apply to the select ProductVariants.
     */
    selectVariantFacetValue(selectedVariantIds: string[]) {
        this.displayFacetValueModal()
            .pipe(withLatestFrom(this.variants$))
            .subscribe(([facetValueIds, variants]) => {
                if (facetValueIds) {
                    for (const variantId of selectedVariantIds) {
                        const index = variants.findIndex(v => v.id === variantId);
                        const variant = variants[index];
                        const existingFacetValueIds = variant ? variant.facetValues.map(fv => fv.id) : [];
                        const variantFormGroup = this.detailForm.get(['variants', index]);
                        if (variantFormGroup) {
                            variantFormGroup.patchValue({
                                facetValueIds: unique([...existingFacetValueIds, ...facetValueIds]),
                            });
                            variantFormGroup.markAsDirty();
                        }
                    }
                    this.changeDetector.markForCheck();
                }
            });
    }

    variantsToCreateAreValid(): boolean {
        return (
            0 < this.createVariantsConfig.variants.length &&
            this.createVariantsConfig.variants.every(v => {
                return v.sku !== '';
            })
        );
    }

    private displayFacetValueModal(): Observable<string[] | undefined> {
        return this.productDetailService.getFacets().pipe(
            mergeMap(facets =>
                this.modalService.fromComponent(ApplyFacetDialogComponent, {
                    size: 'md',
                    closable: true,
                    locals: { facets },
                }),
            ),
            map(facetValues => facetValues && facetValues.map(v => v.id)),
        );
    }

    create() {
        const productGroup = this.getProductFormGroup();
        if (!productGroup.dirty) {
            return;
        }
        combineLatest(this.product$, this.languageCode$)
            .pipe(
                take(1),
                mergeMap(([product, languageCode]) => {
                    const newProduct = this.getUpdatedProduct(
                        product,
                        productGroup as FormGroup,
                        languageCode,
                    ) as CreateProductInput;
                    return this.productDetailService.createProductWithVariants(
                        newProduct,
                        this.createVariantsConfig,
                        languageCode,
                    );
                }),
            )
            .subscribe(
                ({ createProductVariants, productId }) => {
                    this.notificationService.success(_('common.notify-create-success'), {
                        entity: 'Product',
                    });
                    this.assetChanges = {};
                    this.variantAssetChanges = {};
                    this.detailForm.markAsPristine();
                    this.router.navigate(['../', productId], { relativeTo: this.route });
                },
                err => {
                    // tslint:disable-next-line:no-console
                    console.error(err);
                    this.notificationService.error(_('common.notify-create-error'), {
                        entity: 'Product',
                    });
                },
            );
    }

    save() {
        combineLatest(this.product$, this.languageCode$)
            .pipe(
                take(1),
                mergeMap(([product, languageCode]) => {
                    const productGroup = this.getProductFormGroup();
                    let productInput: UpdateProductInput | undefined;
                    let variantsInput: UpdateProductVariantInput[] | undefined;

                    if (productGroup.dirty || this.assetsChanged()) {
                        productInput = this.getUpdatedProduct(
                            product,
                            productGroup as FormGroup,
                            languageCode,
                        ) as UpdateProductInput;
                    }
                    const variantsArray = this.detailForm.get('variants');
                    if ((variantsArray && variantsArray.dirty) || this.variantAssetsChanged()) {
                        variantsInput = this.getUpdatedProductVariants(
                            product,
                            variantsArray as FormArray,
                            languageCode,
                        );
                    }

                    return this.productDetailService.updateProduct(productInput, variantsInput);
                }),
            )
            .subscribe(
                result => {
                    this.updateSlugAfterSave(result);
                    this.detailForm.markAsPristine();
                    this.assetChanges = {};
                    this.variantAssetChanges = {};
                    this.notificationService.success(_('common.notify-update-success'), {
                        entity: 'Product',
                    });
                    this.changeDetector.markForCheck();
                },
                err => {
                    this.notificationService.error(_('common.notify-update-error'), {
                        entity: 'Product',
                    });
                },
            );
    }

    canDeactivate(): boolean {
        return super.canDeactivate() && !this.assetChanges.assetIds && !this.assetChanges.featuredAssetId;
    }

    /**
     * Sets the values of the form on changes to the product or current language.
     */
    protected setFormValues(product: ProductWithVariants.Fragment, languageCode: LanguageCode) {
        const currentTranslation = product.translations.find(t => t.languageCode === languageCode);
        this.detailForm.patchValue({
            product: {
                enabled: product.enabled,
                name: currentTranslation ? currentTranslation.name : '',
                slug: currentTranslation ? currentTranslation.slug : '',
                description: currentTranslation ? currentTranslation.description : '',
                facetValueIds: product.facetValues.map(fv => fv.id),
            },
        });

        if (this.customFields.length) {
            const customFieldsGroup = this.detailForm.get(['product', 'customFields']) as FormGroup;
            const cfCurrentTranslation =
                (currentTranslation && (currentTranslation as any).customFields) || {};
            const cfProduct = (product as any).customFields || {};

            for (const fieldDef of this.customFields) {
                const key = fieldDef.name;
                const value = fieldDef.type === 'localeString' ? cfCurrentTranslation[key] : cfProduct[key];
                const control = customFieldsGroup.get(key);
                if (control) {
                    control.patchValue(value);
                }
            }
        }

        const variantsFormArray = this.detailForm.get('variants') as FormArray;
        product.variants.forEach((variant, i) => {
            const variantTranslation = variant.translations.find(t => t.languageCode === languageCode);
            const facetValueIds = variant.facetValues.map(fv => fv.id);
            const group: VariantFormValue = {
                id: variant.id,
                enabled: variant.enabled,
                sku: variant.sku,
                name: variantTranslation ? variantTranslation.name : '',
                price: variant.price,
                priceIncludesTax: variant.priceIncludesTax,
                priceWithTax: variant.priceWithTax,
                taxCategoryId: variant.taxCategory.id,
                stockOnHand: variant.stockOnHand,
                trackInventory: variant.trackInventory,
                facetValueIds,
            };

            let variantFormGroup = variantsFormArray.at(i) as FormGroup | undefined;
            if (variantFormGroup) {
                variantFormGroup.patchValue(group);
            } else {
                variantFormGroup = this.formBuilder.group({
                    ...group,
                    facetValueIds: this.formBuilder.control(facetValueIds),
                });
                variantsFormArray.insert(i, variantFormGroup);
            }
            if (this.customVariantFields.length) {
                let customFieldsGroup = variantFormGroup.get(['customFields']) as FormGroup | undefined;

                if (!customFieldsGroup) {
                    customFieldsGroup = this.formBuilder.group(
                        this.customVariantFields.reduce((hash, field) => ({ ...hash, [field.name]: '' }), {}),
                    );
                    variantFormGroup.addControl('customFields', customFieldsGroup);
                }

                for (const fieldDef of this.customVariantFields) {
                    const key = fieldDef.name;
                    const value =
                        fieldDef.type === 'localeString'
                            ? (variantTranslation as any).customFields[key]
                            : (variant as any).customFields[key];
                    const control = customFieldsGroup.get(key);
                    if (control) {
                        control.patchValue(value);
                    }
                }
            }
        });
    }

    /**
     * Given a product and the value of the detailForm, this method creates an updated copy of the product which
     * can then be persisted to the API.
     */
    private getUpdatedProduct(
        product: ProductWithVariants.Fragment,
        productFormGroup: FormGroup,
        languageCode: LanguageCode,
    ): UpdateProductInput | CreateProductInput {
        const updatedProduct = createUpdatedTranslatable({
            translatable: product,
            updatedFields: productFormGroup.value,
            customFieldConfig: this.customFields,
            languageCode,
            defaultTranslation: {
                languageCode,
                name: product.name || '',
                slug: product.slug || '',
                description: product.description || '',
            },
        });
        return {
            ...updatedProduct,
            ...this.assetChanges,
            facetValueIds: productFormGroup.value.facetValueIds,
        } as UpdateProductInput | CreateProductInput;
    }

    /**
     * Given an array of product variants and the values from the detailForm, this method creates an new array
     * which can be persisted to the API.
     */
    private getUpdatedProductVariants(
        product: ProductWithVariants.Fragment,
        variantsFormArray: FormArray,
        languageCode: LanguageCode,
    ): UpdateProductVariantInput[] {
        const dirtyVariants = product.variants.filter((v, i) => {
            const formRow = variantsFormArray.get(i.toString());
            return formRow && formRow.dirty;
        });
        const dirtyVariantValues = variantsFormArray.controls.filter(c => c.dirty).map(c => c.value);

        if (dirtyVariants.length !== dirtyVariantValues.length) {
            throw new Error(_(`error.product-variant-form-values-do-not-match`));
        }
        return dirtyVariants
            .map((variant, i) => {
                const formValue: VariantFormValue = dirtyVariantValues[i];
                const result: UpdateProductVariantInput = createUpdatedTranslatable({
                    translatable: variant,
                    updatedFields: formValue,
                    customFieldConfig: this.customVariantFields,
                    languageCode,
                    defaultTranslation: {
                        languageCode,
                        name: '',
                    },
                });
                result.taxCategoryId = formValue.taxCategoryId;
                result.facetValueIds = formValue.facetValueIds;
                const assetChanges = this.variantAssetChanges[variant.id];
                if (assetChanges) {
                    result.featuredAssetId = assetChanges.featuredAssetId;
                    result.assetIds = assetChanges.assetIds;
                }
                return result;
            })
            .filter(notNullOrUndefined);
    }

    private getProductFormGroup(): FormGroup {
        return this.detailForm.get('product') as FormGroup;
    }

    /**
     * The server may alter the slug value in order to normalize and ensure uniqueness upon saving.
     */
    private updateSlugAfterSave(results: Array<UpdateProductMutation | UpdateProductVariantsMutation>) {
        const firstResult = results[0];
        const slugControl = this.detailForm.get(['product', 'slug']);

        function isUpdateMutation(input: any): input is UpdateProductMutation {
            return input.hasOwnProperty('updateProduct');
        }

        if (slugControl && isUpdateMutation(firstResult)) {
            slugControl.setValue(firstResult.updateProduct.slug, { emitEvent: false });
        }
    }
}<|MERGE_RESOLUTION|>--- conflicted
+++ resolved
@@ -131,9 +131,6 @@
     ngOnInit() {
         this.init();
         this.product$ = this.entity$;
-<<<<<<< HEAD
-        this.variants$ = this.product$.pipe(map(product => product.variants));
-=======
         const variants$ = this.product$.pipe(map(product => product.variants));
         const filterTerm$ = this.filterInput.valueChanges.pipe(
             startWith(''),
@@ -153,7 +150,6 @@
                     : variants;
             }),
         );
->>>>>>> 908d33fb
         this.taxCategories$ = this.productDetailService.getTaxCategories().pipe(takeUntil(this.destroy$));
         this.activeTab$ = this.route.paramMap.pipe(map(qpm => qpm.get('tab') as any));
 
