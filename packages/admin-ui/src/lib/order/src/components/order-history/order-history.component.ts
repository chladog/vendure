--- conflicted
+++ resolved
@@ -98,17 +98,12 @@
         }
     }
 
-<<<<<<< HEAD
-    getFullfillment(entry: GetOrderHistory.Items): OrderDetail.Fulfillments | undefined {
-        if (entry.type === HistoryEntryType.ORDER_FULLFILLMENT && this.order.fulfillments) {
-=======
     getFulfillment(entry: GetOrderHistory.Items): OrderDetail.Fulfillments | undefined {
         if (
             (entry.type === HistoryEntryType.ORDER_FULFILLMENT ||
                 entry.type === HistoryEntryType.ORDER_FULFILLMENT_TRANSITION) &&
             this.order.fulfillments
         ) {
->>>>>>> 560ff468
             return this.order.fulfillments.find(f => f.id === entry.data.fulfillmentId);
         }
     }
