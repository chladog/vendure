import { Injectable, OnDestroy } from '@angular/core';
import { EMPTY, interval, Observable, of, Subject, Subscription, timer } from 'rxjs';
import { debounceTime, map, mapTo, scan, shareReplay, switchMap } from 'rxjs/operators';

import { JobInfoFragment, JobState, Permission } from '../../common/generated-types';
import { DataService } from '../../data/providers/data.service';

@Injectable({
    providedIn: 'root',
})
export class JobQueueService implements OnDestroy {
    activeJobs$: Observable<JobInfoFragment[]>;

    private updateJob$ = new Subject<JobInfoFragment>();
    private onCompleteHandlers = new Map<string, (job: JobInfoFragment) => void>();
    private readonly subscription: Subscription;

    constructor(private dataService: DataService) {
        this.checkForJobs();

        this.activeJobs$ = this.updateJob$.pipe(
            scan<JobInfoFragment, Map<string, JobInfoFragment>>(
                (jobMap, job) => this.handleJob(jobMap, job),
                new Map<string, JobInfoFragment>(),
            ),
            map(jobMap => Array.from(jobMap.values())),
            debounceTime(500),
            shareReplay(1),
        );

        this.subscription = this.activeJobs$
            .pipe(
                switchMap(jobs => {
                    if (jobs.length) {
                        return interval(2500).pipe(mapTo(jobs));
                    } else {
                        return of([]);
                    }
                }),
            )
            .subscribe(jobs => {
                if (jobs.length) {
                    this.dataService.settings.pollJobs(jobs.map(j => j.id)).single$.subscribe(data => {
                        data.jobsById.forEach(job => {
                            this.updateJob$.next(job);
                        });
                    });
                }
            });
    }

    ngOnDestroy(): void {
        if (this.subscription) {
            this.subscription.unsubscribe();
        }
    }

    /**
     * After a given delay, checks the server for any active jobs.
     */
    checkForJobs(delay: number = 1000) {
        timer(delay)
            .pipe(
<<<<<<< HEAD
                switchMap(() =>
                    this.dataService.client.userStatus().mapSingle(data => data.userStatus.isLoggedIn),
                ),
                switchMap(isLoggedIn =>
                    isLoggedIn ? this.dataService.settings.getRunningJobs().single$ : EMPTY,
                ),
=======
                switchMap(() => this.dataService.client.userStatus().mapSingle((data) => data.userStatus)),
                switchMap((userStatus) => {
                    if (userStatus.permissions.includes(Permission.ReadSettings) && userStatus.isLoggedIn) {
                        return this.dataService.settings.getRunningJobs().single$;
                    } else {
                        return EMPTY;
                    }
                }),
>>>>>>> a6e3e616
            )
            .subscribe(data => data.jobs.items.forEach(job => this.updateJob$.next(job)));
    }

    addJob(jobId: string, onComplete?: (job: JobInfoFragment) => void) {
        this.dataService.settings.getJob(jobId).single$.subscribe(({ job }) => {
            if (job) {
                this.updateJob$.next(job);
                if (onComplete) {
                    this.onCompleteHandlers.set(jobId, onComplete);
                }
            }
        });
    }

    private handleJob(jobMap: Map<string, JobInfoFragment>, job: JobInfoFragment) {
        switch (job.state) {
            case JobState.RUNNING:
            case JobState.PENDING:
                jobMap.set(job.id, job);
                break;
            case JobState.COMPLETED:
            case JobState.FAILED:
                jobMap.delete(job.id);
                const handler = this.onCompleteHandlers.get(job.id);
                if (handler) {
                    handler(job);
                    this.onCompleteHandlers.delete(job.id);
                }
                break;
        }
        return jobMap;
    }
}<|MERGE_RESOLUTION|>--- conflicted
+++ resolved
@@ -23,14 +23,14 @@
                 (jobMap, job) => this.handleJob(jobMap, job),
                 new Map<string, JobInfoFragment>(),
             ),
-            map(jobMap => Array.from(jobMap.values())),
+            map((jobMap) => Array.from(jobMap.values())),
             debounceTime(500),
             shareReplay(1),
         );
 
         this.subscription = this.activeJobs$
             .pipe(
-                switchMap(jobs => {
+                switchMap((jobs) => {
                     if (jobs.length) {
                         return interval(2500).pipe(mapTo(jobs));
                     } else {
@@ -38,10 +38,10 @@
                     }
                 }),
             )
-            .subscribe(jobs => {
+            .subscribe((jobs) => {
                 if (jobs.length) {
-                    this.dataService.settings.pollJobs(jobs.map(j => j.id)).single$.subscribe(data => {
-                        data.jobsById.forEach(job => {
+                    this.dataService.settings.pollJobs(jobs.map((j) => j.id)).single$.subscribe((data) => {
+                        data.jobsById.forEach((job) => {
                             this.updateJob$.next(job);
                         });
                     });
@@ -61,14 +61,6 @@
     checkForJobs(delay: number = 1000) {
         timer(delay)
             .pipe(
-<<<<<<< HEAD
-                switchMap(() =>
-                    this.dataService.client.userStatus().mapSingle(data => data.userStatus.isLoggedIn),
-                ),
-                switchMap(isLoggedIn =>
-                    isLoggedIn ? this.dataService.settings.getRunningJobs().single$ : EMPTY,
-                ),
-=======
                 switchMap(() => this.dataService.client.userStatus().mapSingle((data) => data.userStatus)),
                 switchMap((userStatus) => {
                     if (userStatus.permissions.includes(Permission.ReadSettings) && userStatus.isLoggedIn) {
@@ -77,9 +69,8 @@
                         return EMPTY;
                     }
                 }),
->>>>>>> a6e3e616
             )
-            .subscribe(data => data.jobs.items.forEach(job => this.updateJob$.next(job)));
+            .subscribe((data) => data.jobs.items.forEach((job) => this.updateJob$.next(job)));
     }
 
     addJob(jobId: string, onComplete?: (job: JobInfoFragment) => void) {
