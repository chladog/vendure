import { Pipe, PipeTransform } from '@angular/core';
import { marker as _ } from '@biesbjerg/ngx-translate-extract-marker';

@Pipe({
    name: 'stateI18nToken',
})
export class StateI18nTokenPipe implements PipeTransform {
    private readonly stateI18nTokens = {
        AddingItems: _('state.adding-items'),
        ArrangingPayment: _('state.arranging-payment'),
        PaymentAuthorized: _('state.payment-authorized'),
        PaymentSettled: _('state.payment-settled'),
        PartiallyShipped: _('state.partially-shipped'),
        Shipped: _('state.shipped'),
        PartiallyDelivered: _('state.partially-delivered'),
        Authorized: _('state.authorized'),
        Delivered: _('state.delivered'),
        Cancelled: _('state.cancelled'),
        Pending: _('state.pending'),
        Settled: _('state.settled'),
        Failed: _('state.failed'),
        Error: _('state.error'),
<<<<<<< HEAD
        Created: _('state.created'),
        Declined: _('state.declined'),
        Authorized: _('state.authorized'),
=======
>>>>>>> 788ba873
    };
    transform<T extends unknown>(value: T): T {
        if (typeof value === 'string') {
            const defaultStateToken = this.stateI18nTokens[value as any];
            if (defaultStateToken) {
                return defaultStateToken;
            }
            return ('state.' +
                value
                    .replace(/([a-z])([A-Z])/g, '$1-$2')
                    .replace(/ +/g, '-')
                    .toLowerCase()) as any;
        }
        return value;
    }
}<|MERGE_RESOLUTION|>--- conflicted
+++ resolved
@@ -20,12 +20,8 @@
         Settled: _('state.settled'),
         Failed: _('state.failed'),
         Error: _('state.error'),
-<<<<<<< HEAD
         Created: _('state.created'),
-        Declined: _('state.declined'),
-        Authorized: _('state.authorized'),
-=======
->>>>>>> 788ba873
+        Declined: _('state.declined')
     };
     transform<T extends unknown>(value: T): T {
         if (typeof value === 'string') {
