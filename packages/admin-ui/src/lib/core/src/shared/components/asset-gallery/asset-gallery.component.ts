--- conflicted
+++ resolved
@@ -28,7 +28,7 @@
         if (this.assets) {
             for (const asset of this.selection) {
                 // Update and selected assets with any changes
-                const match = this.assets.find(a => a.id === asset.id);
+                const match = this.assets.find((a) => a.id === asset.id);
                 if (match) {
                     Object.assign(asset, match);
                 }
@@ -37,12 +37,7 @@
     }
 
     toggleSelection(event: MouseEvent, asset: Asset) {
-<<<<<<< HEAD
         const index = this.selection.findIndex(a => a.id === asset.id);
-        if (index === -1) {
-            if (this.multiSelect && event.ctrlKey) {
-=======
-        const index = this.selection.findIndex((a) => a.id === asset.id);
         if (this.multiSelect && event.shiftKey && 1 <= this.selection.length) {
             const lastSelection = this.selection[this.selection.length - 1];
             const lastSelectionIndex = this.assets.findIndex((a) => a.id === lastSelection.id);
@@ -54,7 +49,6 @@
             );
         } else if (index === -1) {
             if (this.multiSelect && (event.ctrlKey || event.shiftKey)) {
->>>>>>> a6e3e616
                 this.selection.push(asset);
             } else {
                 this.selection = [asset];
@@ -72,7 +66,7 @@
     }
 
     isSelected(asset: Asset): boolean {
-        return !!this.selection.find(a => a.id === asset.id);
+        return !!this.selection.find((a) => a.id === asset.id);
     }
 
     lastSelected(): Asset {
