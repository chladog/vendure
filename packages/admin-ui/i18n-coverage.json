--- conflicted
+++ resolved
@@ -1,11 +1,6 @@
 {
-<<<<<<< HEAD
-  "generatedOn": "2021-01-12T09:57:43.125Z",
-  "lastCommit": "de98c54846b758f0727f65426f8657526228f037",
-=======
   "generatedOn": "2021-01-11T10:30:09.784Z",
   "lastCommit": "0e98cb55c7e9f3ac49a0f2b9c1511b497ec612b9",
->>>>>>> cf2604d4
   "translationStatus": {
     "cs": {
       "tokenCount": 752,
@@ -19,13 +14,8 @@
     },
     "en": {
       "tokenCount": 752,
-<<<<<<< HEAD
-      "translatedCount": 748,
-      "percentage": 99
-=======
       "translatedCount": 751,
       "percentage": 100
->>>>>>> cf2604d4
     },
     "es": {
       "tokenCount": 752,
