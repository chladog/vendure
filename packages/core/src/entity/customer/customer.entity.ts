--- conflicted
+++ resolved
@@ -40,24 +40,29 @@
     @Column()
     emailAddress: string;
 
-<<<<<<< HEAD
-    @ManyToMany((type) => CustomerGroup)
-=======
-    @ManyToMany((type) => CustomerGroup, (group) => group.customers)
->>>>>>> 51bb98d8
+    @ManyToMany(
+        type => CustomerGroup,
+        group => group.customers,
+    )
     @JoinTable()
     groups: CustomerGroup[];
 
-    @OneToMany((type) => Address, (address) => address.customer)
+    @OneToMany(
+        type => Address,
+        address => address.customer,
+    )
     addresses: Address[];
 
-    @OneToMany((type) => Order, (order) => order.customer)
+    @OneToMany(
+        type => Order,
+        order => order.customer,
+    )
     orders: Order[];
 
-    @OneToOne((type) => User, { eager: true })
+    @OneToOne(type => User, { eager: true })
     @JoinColumn()
     user?: User;
 
-    @Column((type) => CustomCustomerFields)
+    @Column(type => CustomCustomerFields)
     customFields: CustomCustomerFields;
 }