--- conflicted
+++ resolved
@@ -41,47 +41,29 @@
     @Column({ default: true })
     enabled: boolean;
 
-    @ManyToOne(type => Asset, { onDelete: 'SET NULL' })
+    @ManyToOne((type) => Asset, { onDelete: 'SET NULL' })
     featuredAsset: Asset;
 
-<<<<<<< HEAD
-    @OneToMany(
-        type => ProductAsset,
-        productAsset => productAsset.product,
-        { onDelete: 'SET NULL' },
-    )
-=======
     @OneToMany((type) => ProductAsset, (productAsset) => productAsset.product)
->>>>>>> a6e3e616
     assets: ProductAsset[];
 
-    @OneToMany(
-        type => ProductTranslation,
-        translation => translation.base,
-        { eager: true },
-    )
+    @OneToMany((type) => ProductTranslation, (translation) => translation.base, { eager: true })
     translations: Array<Translation<Product>>;
 
-    @OneToMany(
-        type => ProductVariant,
-        variant => variant.product,
-    )
+    @OneToMany((type) => ProductVariant, (variant) => variant.product)
     variants: ProductVariant[];
 
-    @OneToMany(
-        type => ProductOptionGroup,
-        optionGroup => optionGroup.product,
-    )
+    @OneToMany((type) => ProductOptionGroup, (optionGroup) => optionGroup.product)
     optionGroups: ProductOptionGroup[];
 
-    @ManyToMany(type => FacetValue)
+    @ManyToMany((type) => FacetValue)
     @JoinTable()
     facetValues: FacetValue[];
 
-    @Column(type => CustomProductFields)
+    @Column((type) => CustomProductFields)
     customFields: CustomProductFields;
 
-    @ManyToMany(type => Channel)
+    @ManyToMany((type) => Channel)
     @JoinTable()
     channels: Channel[];
 }