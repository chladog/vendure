--- conflicted
+++ resolved
@@ -73,8 +73,6 @@
                 relations,
             })
             .then(facet => facet && translateDeep(facet, lang, ['values', ['values', 'facet']]));
-<<<<<<< HEAD
-=======
     }
 
     async findByFacetValueId(id: ID, lang: LanguageCode): Promise<Translated<Facet> | undefined> {
@@ -88,7 +86,6 @@
         if (facet) {
             return translateDeep(facet, lang);
         }
->>>>>>> 7a4d0469
     }
 
     async create(input: CreateFacetInput): Promise<Translated<Facet>> {
