import { Injectable } from '@nestjs/common';
import { HistoryEntryType } from '@vendure/common/lib/generated-types';
<<<<<<< HEAD
=======
import { ID } from '@vendure/common/lib/shared-types';
import { Connection } from 'typeorm';
>>>>>>> 89e84be3

import { RequestContext } from '../../../api/common/request-context';
import { IllegalOperationError } from '../../../common/error/errors';
import { FSM } from '../../../common/finite-state-machine/finite-state-machine';
import { mergeTransitionDefinitions } from '../../../common/finite-state-machine/merge-transition-definitions';
import { StateMachineConfig, Transitions } from '../../../common/finite-state-machine/types';
import { validateTransitionDefinition } from '../../../common/finite-state-machine/validate-transition-definition';
import { awaitPromiseOrObservable } from '../../../common/utils';
import { ConfigService } from '../../../config/config.service';
import { Order } from '../../../entity/order/order.entity';
import { HistoryService } from '../../services/history.service';
import { PromotionService } from '../../services/promotion.service';
import { StockMovementService } from '../../services/stock-movement.service';
import { TransactionalConnection } from '../../transaction/transactional-connection';
import {
    orderItemsAreAllCancelled,
    orderItemsAreDelivered,
    orderItemsArePartiallyDelivered,
    orderItemsArePartiallyShipped,
    orderItemsAreShipped,
    orderTotalIsCovered,
} from '../utils/order-utils';

import { OrderState, orderStateTransitions, OrderTransitionData } from './order-state';

@Injectable()
export class OrderStateMachine {
    readonly config: StateMachineConfig<OrderState, OrderTransitionData>;
    private readonly initialState: OrderState = 'AddingItems';

    constructor(
        private connection: TransactionalConnection,
        private configService: ConfigService,
        private stockMovementService: StockMovementService,
        private historyService: HistoryService,
        private promotionService: PromotionService,
    ) {
        this.config = this.initConfig();
    }

    getInitialState(): OrderState {
        return this.initialState;
    }

    canTransition(currentState: OrderState, newState: OrderState): boolean {
        return new FSM(this.config, currentState).canTransitionTo(newState);
    }

    getNextStates(order: Order): ReadonlyArray<OrderState> {
        const fsm = new FSM(this.config, order.state);
        return fsm.getNextStates();
    }

    async transition(ctx: RequestContext, order: Order, state: OrderState) {
        const fsm = new FSM(this.config, order.state);
        await fsm.transitionTo(state, { ctx, order });
        order.state = fsm.currentState;
    }
    private async findOrderWithFulfillments(id: ID): Promise<Order> {
        return await getEntityOrThrow(this.connection, Order, id, {
            relations: ['lines', 'lines.items', 'lines.items.fulfillment'],
        });
    }

    /**
     * Specific business logic to be executed on Order state transitions.
     */
    private async onTransitionStart(fromState: OrderState, toState: OrderState, data: OrderTransitionData) {
        if (toState === 'ArrangingPayment') {
            if (data.order.lines.length === 0) {
                return `error.cannot-transition-to-payment-when-order-is-empty`;
            }
            if (!data.order.customer) {
                return `error.cannot-transition-to-payment-without-customer`;
            }
        }
        if (toState === 'PaymentAuthorized' && !orderTotalIsCovered(data.order, 'Authorized')) {
            return `error.cannot-transition-without-authorized-payments`;
        }
        if (toState === 'PaymentSettled' && !orderTotalIsCovered(data.order, 'Settled')) {
            return `error.cannot-transition-without-settled-payments`;
        }
        if (toState === 'Cancelled' && fromState !== 'AddingItems' && fromState !== 'ArrangingPayment') {
            if (!orderItemsAreAllCancelled(data.order)) {
                return `error.cannot-transition-unless-all-cancelled`;
            }
        }
<<<<<<< HEAD
        if (toState === 'PartiallyFulfilled') {
            const orderWithFulfillments = await this.connection.getEntityOrThrow(
                data.ctx,
                Order,
                data.order.id,
                {
                    relations: ['lines', 'lines.items', 'lines.items.fulfillment'],
                },
            );
            if (!orderItemsArePartiallyFulfilled(orderWithFulfillments)) {
                return `error.cannot-transition-unless-some-order-items-fulfilled`;
            }
        }
        if (toState === 'Fulfilled') {
            const orderWithFulfillments = await this.connection.getEntityOrThrow(
                data.ctx,
                Order,
                data.order.id,
                {
                    relations: ['lines', 'lines.items', 'lines.items.fulfillment'],
                },
            );
            if (!orderItemsAreFulfilled(orderWithFulfillments)) {
                return `error.cannot-transition-unless-all-order-items-fulfilled`;
=======
        if (toState === 'PartiallyShipped') {
            const orderWithFulfillments = await this.findOrderWithFulfillments(data.order.id);
            if (!orderItemsArePartiallyShipped(orderWithFulfillments)) {
                return `error.cannot-transition-unless-some-order-items-shipped`;
            }
        }
        if (toState === 'Shipped') {
            const orderWithFulfillments = await this.findOrderWithFulfillments(data.order.id);
            if (!orderItemsAreShipped(orderWithFulfillments)) {
                return `error.cannot-transition-unless-all-order-items-shipped`;
            }
        }
        if (toState === 'PartiallyDelivered') {
            const orderWithFulfillments = await this.findOrderWithFulfillments(data.order.id);
            if (!orderItemsArePartiallyDelivered(orderWithFulfillments)) {
                return `error.cannot-transition-unless-some-order-items-delivered`;
            }
        }
        if (toState === 'Delivered') {
            const orderWithFulfillments = await this.findOrderWithFulfillments(data.order.id);
            if (!orderItemsAreDelivered(orderWithFulfillments)) {
                return `error.cannot-transition-unless-all-order-items-delivered`;
>>>>>>> 89e84be3
            }
        }
    }

    /**
     * Specific business logic to be executed after Order state transition completes.
     */
    private async onTransitionEnd(fromState: OrderState, toState: OrderState, data: OrderTransitionData) {
        if (toState === 'PaymentAuthorized' || toState === 'PaymentSettled') {
            data.order.active = false;
            data.order.orderPlacedAt = new Date();
            await this.stockMovementService.createSalesForOrder(data.ctx, data.order);
            await this.promotionService.addPromotionsToOrder(data.ctx, data.order);
        }
        if (toState === 'Cancelled') {
            data.order.active = false;
        }
        await this.historyService.createHistoryEntryForOrder({
            orderId: data.order.id,
            type: HistoryEntryType.ORDER_STATE_TRANSITION,
            ctx: data.ctx,
            data: {
                from: fromState,
                to: toState,
            },
        });
    }

    private initConfig(): StateMachineConfig<OrderState, OrderTransitionData> {
        const customProcesses = this.configService.orderOptions.process ?? [];

        const allTransitions = customProcesses.reduce(
            (transitions, process) =>
                mergeTransitionDefinitions(transitions, process.transitions as Transitions<any>),
            orderStateTransitions,
        );

        const validationResult = validateTransitionDefinition(allTransitions, 'AddingItems');

        return {
            transitions: allTransitions,
            onTransitionStart: async (fromState, toState, data) => {
                for (const process of customProcesses) {
                    if (typeof process.onTransitionStart === 'function') {
                        const result = await awaitPromiseOrObservable(
                            process.onTransitionStart(fromState, toState, data),
                        );
                        if (result === false || typeof result === 'string') {
                            return result;
                        }
                    }
                }
                return this.onTransitionStart(fromState, toState, data);
            },
            onTransitionEnd: async (fromState, toState, data) => {
                for (const process of customProcesses) {
                    if (typeof process.onTransitionEnd === 'function') {
                        await awaitPromiseOrObservable(process.onTransitionEnd(fromState, toState, data));
                    }
                }
                await this.onTransitionEnd(fromState, toState, data);
            },
            onError: async (fromState, toState, message) => {
                for (const process of customProcesses) {
                    if (typeof process.onTransitionError === 'function') {
                        await awaitPromiseOrObservable(
                            process.onTransitionError(fromState, toState, message),
                        );
                    }
                }
                throw new IllegalOperationError(message || 'error.cannot-transition-order-from-to', {
                    fromState,
                    toState,
                });
            },
        };
    }
}<|MERGE_RESOLUTION|>--- conflicted
+++ resolved
@@ -1,10 +1,6 @@
 import { Injectable } from '@nestjs/common';
 import { HistoryEntryType } from '@vendure/common/lib/generated-types';
-<<<<<<< HEAD
-=======
 import { ID } from '@vendure/common/lib/shared-types';
-import { Connection } from 'typeorm';
->>>>>>> 89e84be3
 
 import { RequestContext } from '../../../api/common/request-context';
 import { IllegalOperationError } from '../../../common/error/errors';
@@ -63,8 +59,9 @@
         await fsm.transitionTo(state, { ctx, order });
         order.state = fsm.currentState;
     }
-    private async findOrderWithFulfillments(id: ID): Promise<Order> {
-        return await getEntityOrThrow(this.connection, Order, id, {
+
+    private async findOrderWithFulfillments(ctx: RequestContext, id: ID): Promise<Order> {
+        return await this.connection.getEntityOrThrow(ctx, Order, id, {
             relations: ['lines', 'lines.items', 'lines.items.fulfillment'],
         });
     }
@@ -92,55 +89,28 @@
                 return `error.cannot-transition-unless-all-cancelled`;
             }
         }
-<<<<<<< HEAD
-        if (toState === 'PartiallyFulfilled') {
-            const orderWithFulfillments = await this.connection.getEntityOrThrow(
-                data.ctx,
-                Order,
-                data.order.id,
-                {
-                    relations: ['lines', 'lines.items', 'lines.items.fulfillment'],
-                },
-            );
-            if (!orderItemsArePartiallyFulfilled(orderWithFulfillments)) {
-                return `error.cannot-transition-unless-some-order-items-fulfilled`;
-            }
-        }
-        if (toState === 'Fulfilled') {
-            const orderWithFulfillments = await this.connection.getEntityOrThrow(
-                data.ctx,
-                Order,
-                data.order.id,
-                {
-                    relations: ['lines', 'lines.items', 'lines.items.fulfillment'],
-                },
-            );
-            if (!orderItemsAreFulfilled(orderWithFulfillments)) {
-                return `error.cannot-transition-unless-all-order-items-fulfilled`;
-=======
         if (toState === 'PartiallyShipped') {
-            const orderWithFulfillments = await this.findOrderWithFulfillments(data.order.id);
+            const orderWithFulfillments = await this.findOrderWithFulfillments(data.ctx, data.order.id);
             if (!orderItemsArePartiallyShipped(orderWithFulfillments)) {
                 return `error.cannot-transition-unless-some-order-items-shipped`;
             }
         }
         if (toState === 'Shipped') {
-            const orderWithFulfillments = await this.findOrderWithFulfillments(data.order.id);
+            const orderWithFulfillments = await this.findOrderWithFulfillments(data.ctx, data.order.id);
             if (!orderItemsAreShipped(orderWithFulfillments)) {
                 return `error.cannot-transition-unless-all-order-items-shipped`;
             }
         }
         if (toState === 'PartiallyDelivered') {
-            const orderWithFulfillments = await this.findOrderWithFulfillments(data.order.id);
+            const orderWithFulfillments = await this.findOrderWithFulfillments(data.ctx, data.order.id);
             if (!orderItemsArePartiallyDelivered(orderWithFulfillments)) {
                 return `error.cannot-transition-unless-some-order-items-delivered`;
             }
         }
         if (toState === 'Delivered') {
-            const orderWithFulfillments = await this.findOrderWithFulfillments(data.order.id);
+            const orderWithFulfillments = await this.findOrderWithFulfillments(data.ctx, data.order.id);
             if (!orderItemsAreDelivered(orderWithFulfillments)) {
                 return `error.cannot-transition-unless-all-order-items-delivered`;
->>>>>>> 89e84be3
             }
         }
     }
