import { RequestHandler } from 'express';
import { createProxyMiddleware } from 'http-proxy-middleware';

import { Logger, RuntimeVendureConfig, VendureConfig } from '../config';

/**
 * @description
 * Creates a proxy middleware which proxies the given route to the given port.
 * Useful for plugins which start their own servers but should be accessible
 * via the main Vendure url.
 *
 * @example
 * ```ts
 * // Example usage in the `configuration` method of a VendurePlugin.
 * // Imagine that we have started a Node server on port 5678
 * // running some service which we want to access via the `/my-plugin/`
 * // route of the main Vendure server.
 * \@VendurePlugin({
 *   configure: (config: Required<VendureConfig>) => {
 *       config.apiOptions.middleware.push({
 *           handler: createProxyHandler({
 *               label: 'Admin UI',
 *               route: 'my-plugin',
 *               port: 5678,
 *           }),
 *           route: 'my-plugin',
 *       });
 *       return config;
 *   }
 * })
 * export class MyPlugin {}
 * ```
 *
 * @docsCategory Plugin
 * @docsPage Plugin Utilities
 */
export function createProxyHandler(options: ProxyOptions): RequestHandler {
    const route = options.route.charAt(0) === '/' ? options.route : '/' + options.route;
    const proxyHostname = options.hostname || 'localhost';
    const middleware = createProxyMiddleware({
        // TODO: how do we detect https?
        target: `http://${proxyHostname}:${options.port}`,
        pathRewrite: {
            [`^${route}`]: `/` + (options.basePath || ''),
        },
        logProvider(provider) {
            return {
                log(message: string) {
                    Logger.debug(message, options.label);
                },
                debug(message: string) {
                    Logger.debug(message, options.label);
                },
                info(message: string) {
                    Logger.debug(message, options.label);
                },
                warn(message: string) {
                    Logger.warn(message, options.label);
                },
                error(message: string) {
                    Logger.error(message, options.label);
                },
            };
        },
    });
    // Attach the options to the middleware function to allow
    // the info to be logged after bootstrap.
    (middleware as any).proxyMiddleware = options;
    return middleware;
}

/**
 * @description
 * Options to configure proxy middleware via {@link createProxyHandler}.
 *
 * @docsCategory Plugin
 * @docsPage Plugin Utilities
 */
export interface ProxyOptions {
    /**
     * @description
     * A human-readable label for the service which is being proxied. Used to
     * generate more informative logs.
     */
    label: string;
    /**
     * @description
     * The route of the Vendure server which will act as the proxy url.
     */
    route: string;
    /**
     * @description
     * The port on which the service being proxied is running.
     */
    port: number;
    /**
     * @description
     * The hostname of the server on which the service being proxied is running.
     *
     * @default 'localhost'
     */
    hostname?: string;
    /**
     * @description
     * An optional base path on the proxied server.
     */
    basePath?: string;
}

/**
 * Generate CLI greeting lines for any proxy middleware that was set up with the createProxyHandler function.
 */
export function getProxyMiddlewareCliGreetings(config: RuntimeVendureConfig): Array<[string, string]> {
    const output: Array<[string, string]> = [];
    for (const middleware of config.apiOptions.middleware || []) {
        if ((middleware.handler as any).proxyMiddleware) {
            const { port, hostname, label, route, basePath } = (middleware.handler as any)
                .proxyMiddleware as ProxyOptions;
<<<<<<< HEAD
            Logger.info(
                `${label}: http://${config.hostname || 'localhost'}:${
                    config.port
                }/${route}/ -> http://${hostname || 'localhost'}:${port}${basePath ? `/${basePath}` : ''}`,
            );
=======
            output.push([
                label,
                `http://${config.apiOptions.hostname || 'localhost'}:${
                    config.apiOptions.port
                }/${route}/ -> http://${hostname || 'localhost'}:${port}${basePath ? `/${basePath}` : ''}`,
            ]);
>>>>>>> 5045ed0e
        }
    }
    return output;
}<|MERGE_RESOLUTION|>--- conflicted
+++ resolved
@@ -116,20 +116,12 @@
         if ((middleware.handler as any).proxyMiddleware) {
             const { port, hostname, label, route, basePath } = (middleware.handler as any)
                 .proxyMiddleware as ProxyOptions;
-<<<<<<< HEAD
-            Logger.info(
-                `${label}: http://${config.hostname || 'localhost'}:${
-                    config.port
-                }/${route}/ -> http://${hostname || 'localhost'}:${port}${basePath ? `/${basePath}` : ''}`,
-            );
-=======
             output.push([
                 label,
                 `http://${config.apiOptions.hostname || 'localhost'}:${
                     config.apiOptions.port
                 }/${route}/ -> http://${hostname || 'localhost'}:${port}${basePath ? `/${basePath}` : ''}`,
             ]);
->>>>>>> 5045ed0e
         }
     }
     return output;
