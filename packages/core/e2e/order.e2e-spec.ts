/* tslint:disable:no-non-null-assertion */
import { pick } from '@vendure/common/lib/pick';
import {
    createErrorResultGuard,
    createTestEnvironment,
    ErrorResultGuard,
    SimpleGraphQLClient,
} from '@vendure/testing';
import gql from 'graphql-tag';
import path from 'path';

import { initialData } from '../../../e2e-common/e2e-initial-data';
import { testConfig, TEST_SETUP_TIMEOUT_MS } from '../../../e2e-common/test-config';

import {
    failsToSettlePaymentMethod,
    onTransitionSpy,
    singleStageRefundablePaymentMethod,
    twoStagePaymentMethod,
} from './fixtures/test-payment-methods';
import { FULFILLMENT_FRAGMENT } from './graphql/fragments';
import {
    AddNoteToOrder,
    CanceledOrderFragment,
    CancelOrder,
    CreateFulfillment,
    DeleteOrderNote,
    ErrorCode,
    FulfillmentFragment,
    GetCustomerList,
    GetOrder,
    GetOrderFulfillmentItems,
    GetOrderFulfillments,
    GetOrderHistory,
    GetOrderList,
    GetOrderListFulfillments,
    GetOrderWithPayments,
    GetProductWithVariants,
    GetStockMovement,
    HistoryEntryType,
    PaymentFragment,
    RefundFragment,
    RefundOrder,
    SettlePayment,
    SettleRefund,
    SortOrder,
    StockMovementType,
    TransitFulfillment,
    UpdateOrderNote,
    UpdateProductVariants,
} from './graphql/generated-e2e-admin-types';
import {
    AddItemToOrder,
    DeletionResult,
    GetActiveOrder,
    GetActiveOrderWithPayments,
    GetOrderByCode,
    GetOrderByCodeWithPayments,
    TestOrderFragmentFragment,
    UpdatedOrder,
} from './graphql/generated-e2e-shop-types';
import {
    CREATE_FULFILLMENT,
    GET_CUSTOMER_LIST,
    GET_ORDER,
    GET_ORDER_FULFILLMENTS,
    GET_ORDERS_LIST,
    GET_PRODUCT_WITH_VARIANTS,
    GET_STOCK_MOVEMENT,
    TRANSIT_FULFILLMENT,
    UPDATE_PRODUCT_VARIANTS,
} from './graphql/shared-definitions';
import {
    ADD_ITEM_TO_ORDER,
    GET_ACTIVE_ORDER,
    GET_ACTIVE_ORDER_WITH_PAYMENTS,
    GET_ORDER_BY_CODE,
    GET_ORDER_BY_CODE_WITH_PAYMENTS,
    TEST_ORDER_WITH_PAYMENTS_FRAGMENT,
} from './graphql/shop-definitions';
import { assertThrowsWithMessage } from './utils/assert-throws-with-message';
import { addPaymentToOrder, proceedToArrangingPayment } from './utils/test-order-utils';

describe('Orders resolver', () => {
    const { server, adminClient, shopClient } = createTestEnvironment({
        ...testConfig,
        paymentOptions: {
            paymentMethodHandlers: [
                twoStagePaymentMethod,
                failsToSettlePaymentMethod,
                singleStageRefundablePaymentMethod,
            ],
        },
    });
    let customers: GetCustomerList.Items[];
    const password = 'test';

    const orderGuard: ErrorResultGuard<
        TestOrderFragmentFragment | CanceledOrderFragment
    > = createErrorResultGuard<TestOrderFragmentFragment | CanceledOrderFragment>(input => !!input.lines);
    const paymentGuard: ErrorResultGuard<PaymentFragment> = createErrorResultGuard<PaymentFragment>(
        input => !!input.state,
    );
    const fulfillmentGuard: ErrorResultGuard<FulfillmentFragment> = createErrorResultGuard<
        FulfillmentFragment
    >(input => !!input.method);
    const refundGuard: ErrorResultGuard<RefundFragment> = createErrorResultGuard<RefundFragment>(
        input => !!input.items,
    );

    beforeAll(async () => {
        await server.init({
            initialData,
            productsCsvPath: path.join(__dirname, 'fixtures/e2e-products-full.csv'),
            customerCount: 3,
        });
        await adminClient.asSuperAdmin();

        // Create a couple of orders to be queried
        const result = await adminClient.query<GetCustomerList.Query, GetCustomerList.Variables>(
            GET_CUSTOMER_LIST,
            {
                options: {
                    take: 3,
                },
            },
        );
        customers = result.customers.items;
        await shopClient.asUserWithCredentials(customers[0].emailAddress, password);
        await shopClient.query<AddItemToOrder.Mutation, AddItemToOrder.Variables>(ADD_ITEM_TO_ORDER, {
            productVariantId: 'T_1',
            quantity: 1,
        });
        await shopClient.query<AddItemToOrder.Mutation, AddItemToOrder.Variables>(ADD_ITEM_TO_ORDER, {
            productVariantId: 'T_2',
            quantity: 1,
        });
        await shopClient.asUserWithCredentials(customers[1].emailAddress, password);
        await shopClient.query<AddItemToOrder.Mutation, AddItemToOrder.Variables>(ADD_ITEM_TO_ORDER, {
            productVariantId: 'T_2',
            quantity: 1,
        });
        await shopClient.query<AddItemToOrder.Mutation, AddItemToOrder.Variables>(ADD_ITEM_TO_ORDER, {
            productVariantId: 'T_3',
            quantity: 3,
        });
    }, TEST_SETUP_TIMEOUT_MS);

    afterAll(async () => {
        await server.destroy();
    });

    it('orders', async () => {
        const result = await adminClient.query<GetOrderList.Query>(GET_ORDERS_LIST);
        expect(result.orders.items.map(o => o.id)).toEqual(['T_1', 'T_2']);
    });

    it('order', async () => {
        const result = await adminClient.query<GetOrder.Query, GetOrder.Variables>(GET_ORDER, { id: 'T_2' });
        expect(result.order!.id).toBe('T_2');
    });

    it('order history initially empty', async () => {
        const { order } = await adminClient.query<GetOrderHistory.Query, GetOrderHistory.Variables>(
            GET_ORDER_HISTORY,
            { id: 'T_1' },
        );
        expect(order!.history.totalItems).toBe(0);
        expect(order!.history.items).toEqual([]);
    });

    describe('payments', () => {
        let firstOrderCode: string;
        let firstOrderId: string;

        it('settlePayment fails', async () => {
            await shopClient.asUserWithCredentials(customers[0].emailAddress, password);
            await proceedToArrangingPayment(shopClient);
            const order = await addPaymentToOrder(shopClient, failsToSettlePaymentMethod);
            orderGuard.assertSuccess(order);

            expect(order.state).toBe('PaymentAuthorized');

            const payment = order.payments![0];
            const { settlePayment } = await adminClient.query<
                SettlePayment.Mutation,
                SettlePayment.Variables
            >(SETTLE_PAYMENT, {
                id: payment.id,
            });
            paymentGuard.assertErrorResult(settlePayment);

            expect(settlePayment.message).toBe('Settling the payment failed');
            expect(settlePayment.errorCode).toBe(ErrorCode.SETTLE_PAYMENT_ERROR);
            expect((settlePayment as any).paymentErrorMessage).toBe('Something went horribly wrong');

            const result = await adminClient.query<GetOrder.Query, GetOrder.Variables>(GET_ORDER, {
                id: order.id,
            });

            expect(result.order!.state).toBe('PaymentAuthorized');
            firstOrderCode = order.code;
            firstOrderId = order.id;
        });

        it('public payment metadata available in Shop API', async () => {
            const { orderByCode } = await shopClient.query<
                GetOrderByCodeWithPayments.Query,
                GetOrderByCodeWithPayments.Variables
            >(GET_ORDER_BY_CODE_WITH_PAYMENTS, { code: firstOrderCode });

            expect(orderByCode?.payments?.[0].metadata).toEqual({
                public: {
                    publicCreatePaymentData: 'public',
                    publicSettlePaymentData: 'public',
                },
            });
        });

        it('public and private payment metadata available in Admin API', async () => {
            const { order } = await adminClient.query<
                GetOrderWithPayments.Query,
                GetOrderWithPayments.Variables
            >(GET_ORDER_WITH_PAYMENTS, { id: firstOrderId });

            expect(order?.payments?.[0].metadata).toEqual({
                privateCreatePaymentData: 'secret',
                privateSettlePaymentData: 'secret',
                public: {
                    publicCreatePaymentData: 'public',
                    publicSettlePaymentData: 'public',
                },
            });
        });

        it('settlePayment succeeds, onStateTransitionStart called', async () => {
            onTransitionSpy.mockClear();
            await shopClient.asUserWithCredentials(customers[1].emailAddress, password);
            await proceedToArrangingPayment(shopClient);
            const order = await addPaymentToOrder(shopClient, twoStagePaymentMethod);
            orderGuard.assertSuccess(order);

            expect(order.state).toBe('PaymentAuthorized');
            expect(onTransitionSpy).toHaveBeenCalledTimes(1);
            expect(onTransitionSpy.mock.calls[0][0]).toBe('Created');
            expect(onTransitionSpy.mock.calls[0][1]).toBe('Authorized');

            const payment = order.payments![0];
            const { settlePayment } = await adminClient.query<
                SettlePayment.Mutation,
                SettlePayment.Variables
            >(SETTLE_PAYMENT, {
                id: payment.id,
            });
            paymentGuard.assertSuccess(settlePayment);

            expect(settlePayment!.id).toBe(payment.id);
            expect(settlePayment!.state).toBe('Settled');
            // further metadata is combined into existing object
            expect(settlePayment!.metadata).toEqual({
                moreData: 42,
                public: {
                    baz: 'quux',
                },
            });
            expect(onTransitionSpy).toHaveBeenCalledTimes(2);
            expect(onTransitionSpy.mock.calls[1][0]).toBe('Authorized');
            expect(onTransitionSpy.mock.calls[1][1]).toBe('Settled');

            const result = await adminClient.query<GetOrder.Query, GetOrder.Variables>(GET_ORDER, {
                id: order.id,
            });

            expect(result.order!.state).toBe('PaymentSettled');
            expect(result.order!.payments![0].state).toBe('Settled');
        });

        it('order history contains expected entries', async () => {
            const { order } = await adminClient.query<GetOrderHistory.Query, GetOrderHistory.Variables>(
                GET_ORDER_HISTORY,
                { id: 'T_2', options: { sort: { id: SortOrder.ASC } } },
            );
            expect(order!.history.items.map(pick(['type', 'data']))).toEqual([
                {
                    type: HistoryEntryType.ORDER_STATE_TRANSITION,
                    data: {
                        from: 'AddingItems',
                        to: 'ArrangingPayment',
                    },
                },
                {
                    type: HistoryEntryType.ORDER_PAYMENT_TRANSITION,
                    data: {
                        paymentId: 'T_2',
                        from: 'Created',
                        to: 'Authorized',
                    },
                },
                {
                    type: HistoryEntryType.ORDER_STATE_TRANSITION,
                    data: {
                        from: 'ArrangingPayment',
                        to: 'PaymentAuthorized',
                    },
                },
                {
                    type: HistoryEntryType.ORDER_PAYMENT_TRANSITION,
                    data: {
                        paymentId: 'T_2',
                        from: 'Authorized',
                        to: 'Settled',
                    },
                },
                {
                    type: HistoryEntryType.ORDER_STATE_TRANSITION,
                    data: {
                        from: 'PaymentAuthorized',
                        to: 'PaymentSettled',
                    },
                },
            ]);
        });
    });

    describe('fulfillment', () => {
        it('return error result if lines is empty', async () => {
            const { order } = await adminClient.query<GetOrder.Query, GetOrder.Variables>(GET_ORDER, {
                id: 'T_2',
            });
            expect(order!.state).toBe('PaymentSettled');
            const { addFulfillmentToOrder } = await adminClient.query<
                CreateFulfillment.Mutation,
                CreateFulfillment.Variables
            >(CREATE_FULFILLMENT, {
                input: {
                    lines: [],
                    method: 'Test',
                },
            });
            fulfillmentGuard.assertErrorResult(addFulfillmentToOrder);

<<<<<<< HEAD
                await adminClient.query<CreateFulfillment.Mutation, CreateFulfillment.Variables>(
                    CREATE_FULFILLMENT,
                    {
                        input: {
                            lines: order!.lines.map(l => ({ orderLineId: l.id, quantity: l.quantity })),
                            method: 'Test',
                        },
                    },
                );
            }, 'One or more OrderItems belong to an Order which is in an invalid state'),
        );
=======
            expect(addFulfillmentToOrder.message).toBe('At least one OrderLine must be specified');
            expect(addFulfillmentToOrder.errorCode).toBe(ErrorCode.EMPTY_ORDER_LINE_SELECTION_ERROR);
        });
>>>>>>> 560ff468

        it('returns error result if all quantities are zero', async () => {
            const { order } = await adminClient.query<GetOrder.Query, GetOrder.Variables>(GET_ORDER, {
                id: 'T_2',
            });
            expect(order!.state).toBe('PaymentSettled');
            const { addFulfillmentToOrder } = await adminClient.query<
                CreateFulfillment.Mutation,
                CreateFulfillment.Variables
            >(CREATE_FULFILLMENT, {
                input: {
                    lines: order!.lines.map(l => ({ orderLineId: l.id, quantity: 0 })),
                    method: 'Test',
                },
            });
            fulfillmentGuard.assertErrorResult(addFulfillmentToOrder);

<<<<<<< HEAD
        it(
            'throws if all quantities are zero',
            assertThrowsWithMessage(async () => {
                const { order } = await adminClient.query<GetOrder.Query, GetOrder.Variables>(GET_ORDER, {
                    id: 'T_2',
                });
                expect(order!.state).toBe('PaymentSettled');
                await adminClient.query<CreateFulfillment.Mutation, CreateFulfillment.Variables>(
                    CREATE_FULFILLMENT,
                    {
                        input: {
                            lines: order!.lines.map(l => ({ orderLineId: l.id, quantity: 0 })),
                            method: 'Test',
                        },
                    },
                );
            }, 'Nothing to fulfill'),
        );
=======
            expect(addFulfillmentToOrder.message).toBe('At least one OrderLine must be specified');
            expect(addFulfillmentToOrder.errorCode).toBe(ErrorCode.EMPTY_ORDER_LINE_SELECTION_ERROR);
        });
>>>>>>> 560ff468

        it('creates the first fulfillment', async () => {
            const { order } = await adminClient.query<GetOrder.Query, GetOrder.Variables>(GET_ORDER, {
                id: 'T_2',
            });
            expect(order!.state).toBe('PaymentSettled');
            const lines = order!.lines;

            const { addFulfillmentToOrder } = await adminClient.query<
                CreateFulfillment.Mutation,
                CreateFulfillment.Variables
            >(CREATE_FULFILLMENT, {
                input: {
<<<<<<< HEAD
                    lines: lines.map(l => ({ orderLineId: l.id, quantity: 1 })),
=======
                    lines: [{ orderLineId: lines[0].id, quantity: lines[0].quantity }],
>>>>>>> 560ff468
                    method: 'Test1',
                    trackingCode: '111',
                },
            });
            fulfillmentGuard.assertSuccess(addFulfillmentToOrder);

            expect(addFulfillmentToOrder.id).toBe('T_1');
            expect(addFulfillmentToOrder.method).toBe('Test1');
            expect(addFulfillmentToOrder.trackingCode).toBe('111');
            expect(addFulfillmentToOrder.state).toBe('Pending');
            expect(addFulfillmentToOrder.orderItems).toEqual([{ id: lines[0].items[0].id }]);

            const result = await adminClient.query<GetOrder.Query, GetOrder.Variables>(GET_ORDER, {
                id: 'T_2',
            });

            expect(result.order!.lines[0].items[0].fulfillment!.id).toBe(addFulfillmentToOrder!.id);
            expect(
                result.order!.lines[1].items.filter(
<<<<<<< HEAD
                    i => i.fulfillment && i.fulfillment.id === fulfillOrder.id,
                ).length,
            ).toBe(1);
            expect(result.order!.lines[1].items.filter(i => i.fulfillment == null).length).toBe(2);
=======
                    i => i.fulfillment && i.fulfillment.id === addFulfillmentToOrder.id,
                ).length,
            ).toBe(0);
            expect(result.order!.lines[1].items.filter(i => i.fulfillment == null).length).toBe(3);
>>>>>>> 560ff468
        });

        it('creates the second fulfillment', async () => {
            const { order } = await adminClient.query<GetOrder.Query, GetOrder.Variables>(GET_ORDER, {
                id: 'T_2',
            });

            const unfulfilledItems =
                order?.lines.filter(l => {
                    const items = l.items.filter(i => i.fulfillment === null);
                    return items.length > 0 ? true : false;
                }) || [];

            const { addFulfillmentToOrder } = await adminClient.query<
                CreateFulfillment.Mutation,
                CreateFulfillment.Variables
            >(CREATE_FULFILLMENT, {
                input: {
                    lines: unfulfilledItems.map(l => ({
                        orderLineId: l.id,
                        quantity: l.items.length,
                    })),
                    method: 'Test2',
                    trackingCode: '222',
                },
            });
            fulfillmentGuard.assertSuccess(addFulfillmentToOrder);

<<<<<<< HEAD
            const result = await adminClient.query<GetOrder.Query, GetOrder.Variables>(GET_ORDER, {
                id: 'T_2',
            });
            expect(result.order!.state).toBe('PartiallyFulfilled');
            expect(result.order!.lines[1].items.filter(i => i.fulfillment != null).length).toBe(2);
            expect(result.order!.lines[1].items.filter(i => i.fulfillment == null).length).toBe(1);
=======
            expect(addFulfillmentToOrder.id).toBe('T_2');
            expect(addFulfillmentToOrder.method).toBe('Test2');
            expect(addFulfillmentToOrder.trackingCode).toBe('222');
            expect(addFulfillmentToOrder.state).toBe('Pending');
>>>>>>> 560ff468
        });

        it('returns error result if an OrderItem already part of a Fulfillment', async () => {
            const { order } = await adminClient.query<GetOrder.Query, GetOrder.Variables>(GET_ORDER, {
                id: 'T_2',
            });
<<<<<<< HEAD
            expect(order!.state).toBe('PartiallyFulfilled');

            const orderItems = order!.lines.reduce(
                (items, line) => [...items, ...line.items],
                [] as OrderItemFragment[],
            );
            const unfulfilledItem = order!.lines[1].items.find(i => i.fulfillment == null)!;

            const { fulfillOrder } = await adminClient.query<
=======
            const { addFulfillmentToOrder } = await adminClient.query<
>>>>>>> 560ff468
                CreateFulfillment.Mutation,
                CreateFulfillment.Variables
            >(CREATE_FULFILLMENT, {
                input: {
                    method: 'Test',
                    lines: [
                        {
                            orderLineId: order!.lines[0].id,
                            quantity: 1,
                        },
                    ],
                },
            });
            fulfillmentGuard.assertErrorResult(addFulfillmentToOrder);

            expect(addFulfillmentToOrder.message).toBe(
                'One or more OrderItems are already part of a Fulfillment',
            );
            expect(addFulfillmentToOrder.errorCode).toBe(ErrorCode.ITEMS_ALREADY_FULFILLED_ERROR);
        });

        it('transits the first fulfillment from created to Shipped and automatically change the order state to PartiallyShipped', async () => {
            const { transitionFulfillmentToState } = await adminClient.query<
                TransitFulfillment.Mutation,
                TransitFulfillment.Variables
            >(TRANSIT_FULFILLMENT, {
                id: 'T_1',
                state: 'Shipped',
            });
            fulfillmentGuard.assertSuccess(transitionFulfillmentToState);

            expect(transitionFulfillmentToState.id).toBe('T_1');
            expect(transitionFulfillmentToState.state).toBe('Shipped');

            const { order } = await adminClient.query<GetOrder.Query, GetOrder.Variables>(GET_ORDER, {
                id: 'T_2',
            });
            expect(order?.state).toBe('PartiallyShipped');
        });

        it('transits the second fulfillment from created to Shipped and automatically change the order state to Shipped', async () => {
            const { transitionFulfillmentToState } = await adminClient.query<
                TransitFulfillment.Mutation,
                TransitFulfillment.Variables
            >(TRANSIT_FULFILLMENT, {
                id: 'T_2',
                state: 'Shipped',
            });
            fulfillmentGuard.assertSuccess(transitionFulfillmentToState);

            expect(transitionFulfillmentToState.id).toBe('T_2');
            expect(transitionFulfillmentToState.state).toBe('Shipped');

            const { order } = await adminClient.query<GetOrder.Query, GetOrder.Variables>(GET_ORDER, {
                id: 'T_2',
            });
            expect(order?.state).toBe('Shipped');
        });

        it('transits the first fulfillment from Shipped to Delivered and change the order state to PartiallyDelivered', async () => {
            const { transitionFulfillmentToState } = await adminClient.query<
                TransitFulfillment.Mutation,
                TransitFulfillment.Variables
            >(TRANSIT_FULFILLMENT, {
                id: 'T_1',
                state: 'Delivered',
            });
            fulfillmentGuard.assertSuccess(transitionFulfillmentToState);

            expect(transitionFulfillmentToState.id).toBe('T_1');
            expect(transitionFulfillmentToState.state).toBe('Delivered');

            const { order } = await adminClient.query<GetOrder.Query, GetOrder.Variables>(GET_ORDER, {
                id: 'T_2',
            });
            expect(order?.state).toBe('PartiallyDelivered');
        });

        it('transits the second fulfillment from Shipped to Delivered and change the order state to Delivered', async () => {
            const { transitionFulfillmentToState } = await adminClient.query<
                TransitFulfillment.Mutation,
                TransitFulfillment.Variables
            >(TRANSIT_FULFILLMENT, {
                id: 'T_2',
                state: 'Delivered',
            });
            fulfillmentGuard.assertSuccess(transitionFulfillmentToState);

            expect(transitionFulfillmentToState.id).toBe('T_2');
            expect(transitionFulfillmentToState.state).toBe('Delivered');

            const { order } = await adminClient.query<GetOrder.Query, GetOrder.Variables>(GET_ORDER, {
                id: 'T_2',
            });
            expect(order?.state).toBe('Delivered');
        });

        it('order history contains expected entries', async () => {
            const { order } = await adminClient.query<GetOrderHistory.Query, GetOrderHistory.Variables>(
                GET_ORDER_HISTORY,
                {
                    id: 'T_2',
                    options: {
                        skip: 5,
                    },
                },
            );
            expect(order!.history.items.map(pick(['type', 'data']))).toEqual([
                {
                    data: {
                        fulfillmentId: 'T_1',
                    },
                    type: HistoryEntryType.ORDER_FULFILLMENT,
                },
                {
                    data: {
                        fulfillmentId: 'T_2',
                    },
                    type: HistoryEntryType.ORDER_FULFILLMENT,
                },
                {
                    data: {
                        from: 'Pending',
                        fulfillmentId: 'T_1',
                        to: 'Shipped',
                    },
                    type: HistoryEntryType.ORDER_FULFILLMENT_TRANSITION,
                },
                {
                    data: {
                        from: 'PaymentSettled',
                        to: 'PartiallyShipped',
                    },
                    type: HistoryEntryType.ORDER_STATE_TRANSITION,
                },
                {
                    data: {
                        from: 'Pending',
                        fulfillmentId: 'T_2',
                        to: 'Shipped',
                    },
                    type: HistoryEntryType.ORDER_FULFILLMENT_TRANSITION,
                },
                {
                    data: {
                        from: 'PartiallyShipped',
                        to: 'Shipped',
                    },
                    type: HistoryEntryType.ORDER_STATE_TRANSITION,
                },
                {
                    data: {
                        from: 'Shipped',
                        fulfillmentId: 'T_1',
                        to: 'Delivered',
                    },
                    type: HistoryEntryType.ORDER_FULFILLMENT_TRANSITION,
                },
                {
                    data: {
                        from: 'Shipped',
                        to: 'PartiallyDelivered',
                    },
                    type: HistoryEntryType.ORDER_STATE_TRANSITION,
                },
                {
                    data: {
                        from: 'Shipped',
                        fulfillmentId: 'T_2',
                        to: 'Delivered',
                    },
                    type: HistoryEntryType.ORDER_FULFILLMENT_TRANSITION,
                },
                {
                    data: {
                        from: 'PartiallyDelivered',
                        to: 'Delivered',
                    },
                    type: HistoryEntryType.ORDER_STATE_TRANSITION,
                },
            ]);
        });

        it('order.fulfillments resolver for single order', async () => {
            const { order } = await adminClient.query<
                GetOrderFulfillments.Query,
                GetOrderFulfillments.Variables
            >(GET_ORDER_FULFILLMENTS, {
                id: 'T_2',
            });

            expect(order!.fulfillments).toEqual([
                { id: 'T_1', method: 'Test1', state: 'Delivered', nextStates: ['Cancelled'] },
                { id: 'T_2', method: 'Test2', state: 'Delivered', nextStates: ['Cancelled'] },
            ]);
        });

        it('order.fulfillments resolver for order list', async () => {
            const { orders } = await adminClient.query<GetOrderListFulfillments.Query>(
                GET_ORDER_LIST_FULFILLMENTS,
            );

            expect(orders.items[0].fulfillments).toEqual([]);
            expect(orders.items[1].fulfillments).toEqual([
                { id: 'T_1', method: 'Test1', state: 'Delivered', nextStates: ['Cancelled'] },
                { id: 'T_2', method: 'Test2', state: 'Delivered', nextStates: ['Cancelled'] },
            ]);
        });

        it('order.fulfillments.orderItems resolver', async () => {
            const { order } = await adminClient.query<
                GetOrderFulfillmentItems.Query,
                GetOrderFulfillmentItems.Variables
            >(GET_ORDER_FULFILLMENT_ITEMS, {
                id: 'T_2',
            });
            expect(order!.fulfillments![0].orderItems).toEqual([{ id: 'T_3' }]);
            expect(order!.fulfillments![1].orderItems).toEqual([{ id: 'T_4' }, { id: 'T_5' }, { id: 'T_6' }]);
        });
    });

    describe('cancellation by orderId', () => {
        it('cancel from AddingItems state', async () => {
            const testOrder = await createTestOrder(
                adminClient,
                shopClient,
                customers[0].emailAddress,
                password,
            );
            const { order } = await adminClient.query<GetOrder.Query, GetOrder.Variables>(GET_ORDER, {
                id: testOrder.orderId,
            });
            expect(order!.state).toBe('AddingItems');
            const { cancelOrder } = await adminClient.query<CancelOrder.Mutation, CancelOrder.Variables>(
                CANCEL_ORDER,
                {
                    input: {
                        orderId: testOrder.orderId,
                    },
                },
            );

            const { order: order2 } = await adminClient.query<GetOrder.Query, GetOrder.Variables>(GET_ORDER, {
                id: testOrder.orderId,
            });
            expect(order2!.state).toBe('Cancelled');
            expect(order2!.active).toBe(false);
            await assertNoStockMovementsCreated(testOrder.product.id);
        });

        it('cancel from ArrangingPayment state', async () => {
            const testOrder = await createTestOrder(
                adminClient,
                shopClient,
                customers[0].emailAddress,
                password,
            );
            await proceedToArrangingPayment(shopClient);
            const { order } = await adminClient.query<GetOrder.Query, GetOrder.Variables>(GET_ORDER, {
                id: testOrder.orderId,
            });
            expect(order!.state).toBe('ArrangingPayment');
            await adminClient.query<CancelOrder.Mutation, CancelOrder.Variables>(CANCEL_ORDER, {
                input: {
                    orderId: testOrder.orderId,
                },
            });

            const { order: order2 } = await adminClient.query<GetOrder.Query, GetOrder.Variables>(GET_ORDER, {
                id: testOrder.orderId,
            });
            expect(order2!.state).toBe('Cancelled');
            expect(order2!.active).toBe(false);

            await assertNoStockMovementsCreated(testOrder.product.id);
        });

        it('cancel from PaymentAuthorized state', async () => {
            const testOrder = await createTestOrder(
                adminClient,
                shopClient,
                customers[0].emailAddress,
                password,
            );
            await proceedToArrangingPayment(shopClient);
            const order = await addPaymentToOrder(shopClient, failsToSettlePaymentMethod);
            orderGuard.assertSuccess(order);

            expect(order.state).toBe('PaymentAuthorized');

            const result1 = await adminClient.query<GetStockMovement.Query, GetStockMovement.Variables>(
                GET_STOCK_MOVEMENT,
                {
                    id: 'T_3',
                },
            );
            let variant1 = result1.product!.variants[0];
            expect(variant1.stockOnHand).toBe(98);
            expect(variant1.stockMovements.items.map(pick(['type', 'quantity']))).toEqual([
                { type: StockMovementType.ADJUSTMENT, quantity: 100 },
                { type: StockMovementType.SALE, quantity: -2 },
            ]);

            const { cancelOrder } = await adminClient.query<CancelOrder.Mutation, CancelOrder.Variables>(
                CANCEL_ORDER,
                {
                    input: {
                        orderId: testOrder.orderId,
                    },
                },
            );
<<<<<<< HEAD
            expect(cancelOrder.lines.map(l => l.items.map(pick(['id', 'cancelled'])))).toEqual([
=======
            orderGuard.assertSuccess(cancelOrder);

            expect(
                cancelOrder.lines.map(l =>
                    l.items.map(pick(['id', 'cancelled'])).sort((a, b) => (a.id > b.id ? 1 : -1)),
                ),
            ).toEqual([
>>>>>>> 560ff468
                [
                    { id: 'T_11', cancelled: true },
                    { id: 'T_12', cancelled: true },
                ],
            ]);
            const { order: order2 } = await adminClient.query<GetOrder.Query, GetOrder.Variables>(GET_ORDER, {
                id: testOrder.orderId,
            });
            expect(order2!.active).toBe(false);
            expect(order2!.state).toBe('Cancelled');

            const result2 = await adminClient.query<GetStockMovement.Query, GetStockMovement.Variables>(
                GET_STOCK_MOVEMENT,
                {
                    id: 'T_3',
                },
            );
            variant1 = result2.product!.variants[0];
            expect(variant1.stockOnHand).toBe(100);
            expect(variant1.stockMovements.items.map(pick(['type', 'quantity']))).toEqual([
                { type: StockMovementType.ADJUSTMENT, quantity: 100 },
                { type: StockMovementType.SALE, quantity: -2 },
                { type: StockMovementType.CANCELLATION, quantity: 1 },
                { type: StockMovementType.CANCELLATION, quantity: 1 },
            ]);
        });

        async function assertNoStockMovementsCreated(productId: string) {
            const result = await adminClient.query<GetStockMovement.Query, GetStockMovement.Variables>(
                GET_STOCK_MOVEMENT,
                {
                    id: productId,
                },
            );
            const variant2 = result.product!.variants[0];
            expect(variant2.stockOnHand).toBe(100);
            expect(variant2.stockMovements.items.map(pick(['type', 'quantity']))).toEqual([
                { type: StockMovementType.ADJUSTMENT, quantity: 100 },
            ]);
        }
    });

    describe('cancellation by OrderLine', () => {
        let orderId: string;
        let product: GetProductWithVariants.Product;
        let productVariantId: string;

        beforeAll(async () => {
            const result = await createTestOrder(
                adminClient,
                shopClient,
                customers[0].emailAddress,
                password,
            );
            orderId = result.orderId;
            product = result.product;
            productVariantId = result.productVariantId;
        });

        it('cannot cancel from AddingItems state', async () => {
            const { order } = await adminClient.query<GetOrder.Query, GetOrder.Variables>(GET_ORDER, {
                id: orderId,
            });
            expect(order!.state).toBe('AddingItems');

            const { cancelOrder } = await adminClient.query<CancelOrder.Mutation, CancelOrder.Variables>(
                CANCEL_ORDER,
                {
                    input: {
                        orderId,
                        lines: order!.lines.map(l => ({ orderLineId: l.id, quantity: 1 })),
                    },
                },
            );
            orderGuard.assertErrorResult(cancelOrder);

            expect(cancelOrder.message).toBe(
                'Cannot cancel OrderLines from an Order in the "AddingItems" state',
            );
            expect(cancelOrder.errorCode).toBe(ErrorCode.CANCEL_ACTIVE_ORDER_ERROR);
        });

        it('cannot cancel from ArrangingPayment state', async () => {
            await proceedToArrangingPayment(shopClient);
            const { order } = await adminClient.query<GetOrder.Query, GetOrder.Variables>(GET_ORDER, {
                id: orderId,
            });
            expect(order!.state).toBe('ArrangingPayment');
            const { cancelOrder } = await adminClient.query<CancelOrder.Mutation, CancelOrder.Variables>(
                CANCEL_ORDER,
                {
                    input: {
                        orderId,
                        lines: order!.lines.map(l => ({ orderLineId: l.id, quantity: 1 })),
                    },
                },
            );
            orderGuard.assertErrorResult(cancelOrder);

            expect(cancelOrder.message).toBe(
                'Cannot cancel OrderLines from an Order in the "ArrangingPayment" state',
            );
            expect(cancelOrder.errorCode).toBe(ErrorCode.CANCEL_ACTIVE_ORDER_ERROR);
        });

        it('returns error result if lines are empty', async () => {
            const order = await addPaymentToOrder(shopClient, twoStagePaymentMethod);
            orderGuard.assertSuccess(order);

            expect(order.state).toBe('PaymentAuthorized');

            const { cancelOrder } = await adminClient.query<CancelOrder.Mutation, CancelOrder.Variables>(
                CANCEL_ORDER,
                {
                    input: {
                        orderId,
                        lines: [],
                    },
                },
            );
            orderGuard.assertErrorResult(cancelOrder);

            expect(cancelOrder.message).toBe('At least one OrderLine must be specified');
            expect(cancelOrder.errorCode).toBe(ErrorCode.EMPTY_ORDER_LINE_SELECTION_ERROR);
        });

        it('returns error result if all quantities zero', async () => {
            const { order } = await adminClient.query<GetOrder.Query, GetOrder.Variables>(GET_ORDER, {
                id: orderId,
            });
            const { cancelOrder } = await adminClient.query<CancelOrder.Mutation, CancelOrder.Variables>(
                CANCEL_ORDER,
                {
                    input: {
                        orderId,
                        lines: order!.lines.map(l => ({ orderLineId: l.id, quantity: 0 })),
                    },
                },
            );
            orderGuard.assertErrorResult(cancelOrder);

            expect(cancelOrder.message).toBe('At least one OrderLine must be specified');
            expect(cancelOrder.errorCode).toBe(ErrorCode.EMPTY_ORDER_LINE_SELECTION_ERROR);
        });

        it('partial cancellation', async () => {
            const result1 = await adminClient.query<GetStockMovement.Query, GetStockMovement.Variables>(
                GET_STOCK_MOVEMENT,
                {
                    id: product.id,
                },
            );
            const variant1 = result1.product!.variants[0];
            expect(variant1.stockOnHand).toBe(98);
            expect(variant1.stockMovements.items.map(pick(['type', 'quantity']))).toEqual([
                { type: StockMovementType.ADJUSTMENT, quantity: 100 },
                { type: StockMovementType.SALE, quantity: -2 },
                { type: StockMovementType.CANCELLATION, quantity: 1 },
                { type: StockMovementType.CANCELLATION, quantity: 1 },
                { type: StockMovementType.SALE, quantity: -2 },
            ]);

            const { order } = await adminClient.query<GetOrder.Query, GetOrder.Variables>(GET_ORDER, {
                id: orderId,
            });

            const { cancelOrder } = await adminClient.query<CancelOrder.Mutation, CancelOrder.Variables>(
                CANCEL_ORDER,
                {
                    input: {
                        orderId,
                        lines: order!.lines.map(l => ({ orderLineId: l.id, quantity: 1 })),
                        reason: 'cancel reason 1',
                    },
                },
            );
            orderGuard.assertSuccess(cancelOrder);

            expect(cancelOrder.lines[0].quantity).toBe(1);
            expect(cancelOrder.lines[0].items.sort((a, b) => (a.id < b.id ? -1 : 1))).toEqual([
                { id: 'T_13', cancelled: true },
                { id: 'T_14', cancelled: false },
            ]);

            const { order: order2 } = await adminClient.query<GetOrder.Query, GetOrder.Variables>(GET_ORDER, {
                id: orderId,
            });

            expect(order2!.state).toBe('PaymentAuthorized');
            expect(order2!.lines[0].quantity).toBe(1);

            const result2 = await adminClient.query<GetStockMovement.Query, GetStockMovement.Variables>(
                GET_STOCK_MOVEMENT,
                {
                    id: product.id,
                },
            );
            const variant2 = result2.product!.variants[0];
            expect(variant2.stockOnHand).toBe(99);
            expect(variant2.stockMovements.items.map(pick(['type', 'quantity']))).toEqual([
                { type: StockMovementType.ADJUSTMENT, quantity: 100 },
                { type: StockMovementType.SALE, quantity: -2 },
                { type: StockMovementType.CANCELLATION, quantity: 1 },
                { type: StockMovementType.CANCELLATION, quantity: 1 },
                { type: StockMovementType.SALE, quantity: -2 },
                { type: StockMovementType.CANCELLATION, quantity: 1 },
            ]);
        });

        it('returns error result if attempting to cancel already cancelled item', async () => {
            const { order } = await adminClient.query<GetOrder.Query, GetOrder.Variables>(GET_ORDER, {
                id: orderId,
            });
            const { cancelOrder } = await adminClient.query<CancelOrder.Mutation, CancelOrder.Variables>(
                CANCEL_ORDER,
                {
                    input: {
                        orderId,
                        lines: order!.lines.map(l => ({ orderLineId: l.id, quantity: 2 })),
                    },
                },
            );
            orderGuard.assertErrorResult(cancelOrder);

            expect(cancelOrder.message).toBe(
                'The specified quantity is greater than the available OrderItems',
            );
            expect(cancelOrder.errorCode).toBe(ErrorCode.QUANTITY_TOO_GREAT_ERROR);
        });

        it('complete cancellation', async () => {
            const { order } = await adminClient.query<GetOrder.Query, GetOrder.Variables>(GET_ORDER, {
                id: orderId,
            });
            await adminClient.query<CancelOrder.Mutation, CancelOrder.Variables>(CANCEL_ORDER, {
                input: {
                    orderId,
                    lines: order!.lines.map(l => ({ orderLineId: l.id, quantity: 1 })),
                    reason: 'cancel reason 2',
                },
            });

            const { order: order2 } = await adminClient.query<GetOrder.Query, GetOrder.Variables>(GET_ORDER, {
                id: orderId,
            });
            expect(order2!.state).toBe('Cancelled');

            const result = await adminClient.query<GetStockMovement.Query, GetStockMovement.Variables>(
                GET_STOCK_MOVEMENT,
                {
                    id: product.id,
                },
            );
            const variant2 = result.product!.variants[0];
            expect(variant2.stockOnHand).toBe(100);
            expect(variant2.stockMovements.items.map(pick(['type', 'quantity']))).toEqual([
                { type: StockMovementType.ADJUSTMENT, quantity: 100 },
                { type: StockMovementType.SALE, quantity: -2 },
                { type: StockMovementType.CANCELLATION, quantity: 1 },
                { type: StockMovementType.CANCELLATION, quantity: 1 },
                { type: StockMovementType.SALE, quantity: -2 },
                { type: StockMovementType.CANCELLATION, quantity: 1 },
                { type: StockMovementType.CANCELLATION, quantity: 1 },
            ]);
        });

        it('order history contains expected entries', async () => {
            const { order } = await adminClient.query<GetOrderHistory.Query, GetOrderHistory.Variables>(
                GET_ORDER_HISTORY,
                {
                    id: orderId,
                    options: {
                        skip: 0,
                    },
                },
            );
            expect(order!.history.items.map(pick(['type', 'data']))).toEqual([
                {
                    type: HistoryEntryType.ORDER_STATE_TRANSITION,
                    data: {
                        from: 'AddingItems',
                        to: 'ArrangingPayment',
                    },
                },
                {
                    type: HistoryEntryType.ORDER_PAYMENT_TRANSITION,
                    data: {
                        paymentId: 'T_4',
                        from: 'Created',
                        to: 'Authorized',
                    },
                },
                {
                    type: HistoryEntryType.ORDER_STATE_TRANSITION,
                    data: {
                        from: 'ArrangingPayment',
                        to: 'PaymentAuthorized',
                    },
                },
                {
                    type: HistoryEntryType.ORDER_CANCELLATION,
                    data: {
                        orderItemIds: ['T_13'],
                        reason: 'cancel reason 1',
                    },
                },
                {
                    type: HistoryEntryType.ORDER_CANCELLATION,
                    data: {
                        orderItemIds: ['T_14'],
                        reason: 'cancel reason 2',
                    },
                },
                {
                    type: HistoryEntryType.ORDER_STATE_TRANSITION,
                    data: {
                        from: 'PaymentAuthorized',
                        to: 'Cancelled',
                    },
                },
            ]);
        });
    });

    describe('refunds', () => {
        let orderId: string;
        let product: GetProductWithVariants.Product;
        let productVariantId: string;
        let paymentId: string;
        let refundId: string;

        beforeAll(async () => {
            const result = await createTestOrder(
                adminClient,
                shopClient,
                customers[0].emailAddress,
                password,
            );
            orderId = result.orderId;
            product = result.product;
            productVariantId = result.productVariantId;
        });

        it('cannot refund from PaymentAuthorized state', async () => {
            await proceedToArrangingPayment(shopClient);
            const order = await addPaymentToOrder(shopClient, twoStagePaymentMethod);
            orderGuard.assertSuccess(order);

            expect(order.state).toBe('PaymentAuthorized');
            paymentId = order.payments![0].id;

            const { refundOrder } = await adminClient.query<RefundOrder.Mutation, RefundOrder.Variables>(
                REFUND_ORDER,
                {
                    input: {
                        lines: order.lines.map(l => ({ orderLineId: l.id, quantity: 1 })),
                        shipping: 0,
                        adjustment: 0,
                        paymentId,
                    },
                },
            );
            refundGuard.assertErrorResult(refundOrder);

            expect(refundOrder.message).toBe('Cannot refund an Order in the "PaymentAuthorized" state');
            expect(refundOrder.errorCode).toBe(ErrorCode.REFUND_ORDER_STATE_ERROR);
        });

        it('returns error result if no lines and no shipping', async () => {
            const { order } = await adminClient.query<GetOrder.Query, GetOrder.Variables>(GET_ORDER, {
                id: orderId,
            });
            const { settlePayment } = await adminClient.query<
                SettlePayment.Mutation,
                SettlePayment.Variables
            >(SETTLE_PAYMENT, {
                id: order!.payments![0].id,
            });
            paymentGuard.assertSuccess(settlePayment);

            expect(settlePayment!.state).toBe('Settled');

            const { refundOrder } = await adminClient.query<RefundOrder.Mutation, RefundOrder.Variables>(
                REFUND_ORDER,
                {
                    input: {
                        lines: order!.lines.map(l => ({ orderLineId: l.id, quantity: 0 })),
                        shipping: 0,
                        adjustment: 0,
                        paymentId,
                    },
                },
            );
            refundGuard.assertErrorResult(refundOrder);

            expect(refundOrder.message).toBe('Nothing to refund');
            expect(refundOrder.errorCode).toBe(ErrorCode.NOTHING_TO_REFUND_ERROR);
        });

        it(
            'throws if paymentId not valid',
            assertThrowsWithMessage(async () => {
                const { order } = await adminClient.query<GetOrder.Query, GetOrder.Variables>(GET_ORDER, {
                    id: orderId,
                });
                const { refundOrder } = await adminClient.query<RefundOrder.Mutation, RefundOrder.Variables>(
                    REFUND_ORDER,
                    {
                        input: {
                            lines: [],
                            shipping: 100,
                            adjustment: 0,
                            paymentId: 'T_999',
                        },
                    },
                );
            }, `No Payment with the id '999' could be found`),
        );

<<<<<<< HEAD
        it(
            'throws if payment and order lines do not belong to the same Order',
            assertThrowsWithMessage(async () => {
                const { order } = await adminClient.query<GetOrder.Query, GetOrder.Variables>(GET_ORDER, {
                    id: orderId,
                });
                const { refundOrder } = await adminClient.query<RefundOrder.Mutation, RefundOrder.Variables>(
                    REFUND_ORDER,
                    {
                        input: {
                            lines: order!.lines.map(l => ({ orderLineId: l.id, quantity: l.quantity })),
                            shipping: 100,
                            adjustment: 0,
                            paymentId: 'T_1',
                        },
=======
        it('returns error result if payment and order lines do not belong to the same Order', async () => {
            const { order } = await adminClient.query<GetOrder.Query, GetOrder.Variables>(GET_ORDER, {
                id: orderId,
            });
            const { refundOrder } = await adminClient.query<RefundOrder.Mutation, RefundOrder.Variables>(
                REFUND_ORDER,
                {
                    input: {
                        lines: order!.lines.map(l => ({ orderLineId: l.id, quantity: l.quantity })),
                        shipping: 100,
                        adjustment: 0,
                        paymentId: 'T_1',
>>>>>>> 560ff468
                    },
                },
            );
            refundGuard.assertErrorResult(refundOrder);

            expect(refundOrder.message).toBe('The Payment and OrderLines do not belong to the same Order');
            expect(refundOrder.errorCode).toBe(ErrorCode.PAYMENT_ORDER_MISMATCH_ERROR);
        });

        it('creates a Refund to be manually settled', async () => {
            const { order } = await adminClient.query<GetOrder.Query, GetOrder.Variables>(GET_ORDER, {
                id: orderId,
            });
            const { refundOrder } = await adminClient.query<RefundOrder.Mutation, RefundOrder.Variables>(
                REFUND_ORDER,
                {
                    input: {
                        lines: order!.lines.map(l => ({ orderLineId: l.id, quantity: l.quantity })),
                        shipping: order!.shipping,
                        adjustment: 0,
                        reason: 'foo',
                        paymentId,
                    },
                },
            );
            refundGuard.assertSuccess(refundOrder);

            expect(refundOrder.shipping).toBe(order!.shipping);
            expect(refundOrder.items).toBe(order!.subTotal);
            expect(refundOrder.total).toBe(order!.total);
            expect(refundOrder.transactionId).toBe(null);
            expect(refundOrder.state).toBe('Pending');
            refundId = refundOrder.id;
        });

<<<<<<< HEAD
        it(
            'throws if attempting to refund the same item more than once',
            assertThrowsWithMessage(async () => {
                const { order } = await adminClient.query<GetOrder.Query, GetOrder.Variables>(GET_ORDER, {
                    id: orderId,
                });
                const { refundOrder } = await adminClient.query<RefundOrder.Mutation, RefundOrder.Variables>(
                    REFUND_ORDER,
                    {
                        input: {
                            lines: order!.lines.map(l => ({ orderLineId: l.id, quantity: l.quantity })),
                            shipping: order!.shipping,
                            adjustment: 0,
                            paymentId,
                        },
=======
        it('returns error result if attempting to refund the same item more than once', async () => {
            const { order } = await adminClient.query<GetOrder.Query, GetOrder.Variables>(GET_ORDER, {
                id: orderId,
            });
            const { refundOrder } = await adminClient.query<RefundOrder.Mutation, RefundOrder.Variables>(
                REFUND_ORDER,
                {
                    input: {
                        lines: order!.lines.map(l => ({ orderLineId: l.id, quantity: l.quantity })),
                        shipping: order!.shipping,
                        adjustment: 0,
                        paymentId,
>>>>>>> 560ff468
                    },
                },
            );
            refundGuard.assertErrorResult(refundOrder);

            expect(refundOrder.message).toBe('Cannot refund an OrderItem which has already been refunded');
            expect(refundOrder.errorCode).toBe(ErrorCode.ALREADY_REFUNDED_ERROR);
        });

        it('manually settle a Refund', async () => {
            const { settleRefund } = await adminClient.query<SettleRefund.Mutation, SettleRefund.Variables>(
                SETTLE_REFUND,
                {
                    input: {
                        id: refundId,
                        transactionId: 'aaabbb',
                    },
                },
            );
            refundGuard.assertSuccess(settleRefund);

            expect(settleRefund.state).toBe('Settled');
            expect(settleRefund.transactionId).toBe('aaabbb');
        });

        it('order history contains expected entries', async () => {
            const { order } = await adminClient.query<GetOrderHistory.Query, GetOrderHistory.Variables>(
                GET_ORDER_HISTORY,
                {
                    id: orderId,
                    options: {
                        skip: 0,
                    },
                },
            );
            expect(order!.history.items.map(pick(['type', 'data']))).toEqual([
                {
                    type: HistoryEntryType.ORDER_STATE_TRANSITION,
                    data: {
                        from: 'AddingItems',
                        to: 'ArrangingPayment',
                    },
                },
                {
                    type: HistoryEntryType.ORDER_PAYMENT_TRANSITION,
                    data: {
                        paymentId: 'T_5',
                        from: 'Created',
                        to: 'Authorized',
                    },
                },
                {
                    type: HistoryEntryType.ORDER_STATE_TRANSITION,
                    data: {
                        from: 'ArrangingPayment',
                        to: 'PaymentAuthorized',
                    },
                },
                {
                    type: HistoryEntryType.ORDER_PAYMENT_TRANSITION,
                    data: {
                        paymentId: 'T_5',
                        from: 'Authorized',
                        to: 'Settled',
                    },
                },
                {
                    type: HistoryEntryType.ORDER_STATE_TRANSITION,
                    data: {
                        from: 'PaymentAuthorized',
                        to: 'PaymentSettled',
                    },
                },
                {
                    type: HistoryEntryType.ORDER_REFUND_TRANSITION,
                    data: {
                        refundId: 'T_1',
                        reason: 'foo',
                        from: 'Pending',
                        to: 'Settled',
                    },
                },
            ]);
        });
    });

    describe('order notes', () => {
        let orderId: string;
        let firstNoteId: string;

        beforeAll(async () => {
            const result = await createTestOrder(
                adminClient,
                shopClient,
                customers[2].emailAddress,
                password,
            );

            orderId = result.orderId;
        });

        it('private note', async () => {
            const { addNoteToOrder } = await adminClient.query<
                AddNoteToOrder.Mutation,
                AddNoteToOrder.Variables
            >(ADD_NOTE_TO_ORDER, {
                input: {
                    id: orderId,
                    note: 'A private note',
                    isPublic: false,
                },
            });

            expect(addNoteToOrder.id).toBe(orderId);

            const { order } = await adminClient.query<GetOrderHistory.Query, GetOrderHistory.Variables>(
                GET_ORDER_HISTORY,
                {
                    id: orderId,
                    options: {
                        skip: 0,
                    },
                },
            );

            expect(order!.history.items.map(pick(['type', 'data']))).toEqual([
                {
                    type: HistoryEntryType.ORDER_NOTE,
                    data: {
                        note: 'A private note',
                    },
                },
            ]);

            firstNoteId = order!.history.items[0].id;

            const { activeOrder } = await shopClient.query<GetActiveOrder.Query>(GET_ACTIVE_ORDER);

            expect(activeOrder!.history.items.map(pick(['type', 'data']))).toEqual([]);
        });

        it('public note', async () => {
            const { addNoteToOrder } = await adminClient.query<
                AddNoteToOrder.Mutation,
                AddNoteToOrder.Variables
            >(ADD_NOTE_TO_ORDER, {
                input: {
                    id: orderId,
                    note: 'A public note',
                    isPublic: true,
                },
            });

            expect(addNoteToOrder.id).toBe(orderId);

            const { order } = await adminClient.query<GetOrderHistory.Query, GetOrderHistory.Variables>(
                GET_ORDER_HISTORY,
                {
                    id: orderId,
                    options: {
                        skip: 1,
                    },
                },
            );

            expect(order!.history.items.map(pick(['type', 'data']))).toEqual([
                {
                    type: HistoryEntryType.ORDER_NOTE,
                    data: {
                        note: 'A public note',
                    },
                },
            ]);

            const { activeOrder } = await shopClient.query<GetActiveOrder.Query>(GET_ACTIVE_ORDER);

            expect(activeOrder!.history.items.map(pick(['type', 'data']))).toEqual([
                {
                    type: HistoryEntryType.ORDER_NOTE,
                    data: {
                        note: 'A public note',
                    },
                },
            ]);
        });

        it('update note', async () => {
            const { updateOrderNote } = await adminClient.query<
                UpdateOrderNote.Mutation,
                UpdateOrderNote.Variables
            >(UPDATE_ORDER_NOTE, {
                input: {
                    noteId: firstNoteId,
                    note: 'An updated note',
                },
            });

            expect(updateOrderNote.data).toEqual({
                note: 'An updated note',
            });
        });

        it('delete note', async () => {
            const { order: before } = await adminClient.query<
                GetOrderHistory.Query,
                GetOrderHistory.Variables
            >(GET_ORDER_HISTORY, { id: orderId });
            expect(before?.history.totalItems).toBe(2);

            const { deleteOrderNote } = await adminClient.query<
                DeleteOrderNote.Mutation,
                DeleteOrderNote.Variables
            >(DELETE_ORDER_NOTE, {
                id: firstNoteId,
            });

            expect(deleteOrderNote.result).toBe(DeletionResult.DELETED);

            const { order: after } = await adminClient.query<
                GetOrderHistory.Query,
                GetOrderHistory.Variables
            >(GET_ORDER_HISTORY, { id: orderId });
            expect(after?.history.totalItems).toBe(1);
        });
    });
});

async function createTestOrder(
    adminClient: SimpleGraphQLClient,
    shopClient: SimpleGraphQLClient,
    emailAddress: string,
    password: string,
): Promise<{
    orderId: string;
    product: GetProductWithVariants.Product;
    productVariantId: string;
}> {
    const result = await adminClient.query<GetProductWithVariants.Query, GetProductWithVariants.Variables>(
        GET_PRODUCT_WITH_VARIANTS,
        {
            id: 'T_3',
        },
    );
    const product = result.product!;
    const productVariantId = product.variants[0].id;

    // Set the ProductVariant to trackInventory
    const { updateProductVariants } = await adminClient.query<
        UpdateProductVariants.Mutation,
        UpdateProductVariants.Variables
    >(UPDATE_PRODUCT_VARIANTS, {
        input: [
            {
                id: productVariantId,
                trackInventory: true,
            },
        ],
    });

    // Add the ProductVariant to the Order
    await shopClient.asUserWithCredentials(emailAddress, password);
    const { addItemToOrder } = await shopClient.query<AddItemToOrder.Mutation, AddItemToOrder.Variables>(
        ADD_ITEM_TO_ORDER,
        {
            productVariantId,
            quantity: 2,
        },
    );
    const orderId = (addItemToOrder as UpdatedOrder.Fragment).id;
    return { product, productVariantId, orderId };
}

export const SETTLE_PAYMENT = gql`
    mutation SettlePayment($id: ID!) {
        settlePayment(id: $id) {
            ...Payment
            ... on ErrorResult {
                errorCode
                message
            }
            ... on SettlePaymentError {
                paymentErrorMessage
            }
        }
    }
    fragment Payment on Payment {
        id
        state
        metadata
    }
`;

export const GET_ORDER_LIST_FULFILLMENTS = gql`
    query GetOrderListFulfillments {
        orders {
            items {
                id
                state
                fulfillments {
                    id
                    state
                    nextStates
                    method
                }
            }
        }
    }
`;

export const GET_ORDER_FULFILLMENT_ITEMS = gql`
    query GetOrderFulfillmentItems($id: ID!) {
        order(id: $id) {
            id
            state
            fulfillments {
                ...Fulfillment
            }
        }
    }
    ${FULFILLMENT_FRAGMENT}
`;

export const CANCEL_ORDER = gql`
    mutation CancelOrder($input: CancelOrderInput!) {
        cancelOrder(input: $input) {
            ...CanceledOrder
            ... on ErrorResult {
                errorCode
                message
            }
        }
    }
    fragment CanceledOrder on Order {
        id
        lines {
            quantity
            items {
                id
                cancelled
            }
        }
    }
`;

const REFUND_FRAGMENT = gql`
    fragment Refund on Refund {
        id
        state
        items
        transactionId
        shipping
        total
        metadata
    }
`;

export const REFUND_ORDER = gql`
    mutation RefundOrder($input: RefundOrderInput!) {
        refundOrder(input: $input) {
            ...Refund
            ... on ErrorResult {
                errorCode
                message
            }
        }
    }
    ${REFUND_FRAGMENT}
`;

export const SETTLE_REFUND = gql`
    mutation SettleRefund($input: SettleRefundInput!) {
        settleRefund(input: $input) {
            ...Refund
            ... on ErrorResult {
                errorCode
                message
            }
        }
    }
    ${REFUND_FRAGMENT}
`;

export const GET_ORDER_HISTORY = gql`
    query GetOrderHistory($id: ID!, $options: HistoryEntryListOptions) {
        order(id: $id) {
            id
            history(options: $options) {
                totalItems
                items {
                    id
                    type
                    administrator {
                        id
                    }
                    data
                }
            }
        }
    }
`;

export const ADD_NOTE_TO_ORDER = gql`
    mutation AddNoteToOrder($input: AddNoteToOrderInput!) {
        addNoteToOrder(input: $input) {
            id
        }
    }
`;

export const UPDATE_ORDER_NOTE = gql`
    mutation UpdateOrderNote($input: UpdateOrderNoteInput!) {
        updateOrderNote(input: $input) {
            id
            data
            isPublic
        }
    }
`;

export const DELETE_ORDER_NOTE = gql`
    mutation DeleteOrderNote($id: ID!) {
        deleteOrderNote(id: $id) {
            result
            message
        }
    }
`;

const GET_ORDER_WITH_PAYMENTS = gql`
    query GetOrderWithPayments($id: ID!) {
        order(id: $id) {
            id
            payments {
                id
                errorMessage
                metadata
            }
        }
    }
`;<|MERGE_RESOLUTION|>--- conflicted
+++ resolved
@@ -10,7 +10,7 @@
 import path from 'path';
 
 import { initialData } from '../../../e2e-common/e2e-initial-data';
-import { testConfig, TEST_SETUP_TIMEOUT_MS } from '../../../e2e-common/test-config';
+import { TEST_SETUP_TIMEOUT_MS, testConfig } from '../../../e2e-common/test-config';
 
 import {
     failsToSettlePaymentMethod,
@@ -339,23 +339,9 @@
             });
             fulfillmentGuard.assertErrorResult(addFulfillmentToOrder);
 
-<<<<<<< HEAD
-                await adminClient.query<CreateFulfillment.Mutation, CreateFulfillment.Variables>(
-                    CREATE_FULFILLMENT,
-                    {
-                        input: {
-                            lines: order!.lines.map(l => ({ orderLineId: l.id, quantity: l.quantity })),
-                            method: 'Test',
-                        },
-                    },
-                );
-            }, 'One or more OrderItems belong to an Order which is in an invalid state'),
-        );
-=======
             expect(addFulfillmentToOrder.message).toBe('At least one OrderLine must be specified');
             expect(addFulfillmentToOrder.errorCode).toBe(ErrorCode.EMPTY_ORDER_LINE_SELECTION_ERROR);
         });
->>>>>>> 560ff468
 
         it('returns error result if all quantities are zero', async () => {
             const { order } = await adminClient.query<GetOrder.Query, GetOrder.Variables>(GET_ORDER, {
@@ -373,30 +359,9 @@
             });
             fulfillmentGuard.assertErrorResult(addFulfillmentToOrder);
 
-<<<<<<< HEAD
-        it(
-            'throws if all quantities are zero',
-            assertThrowsWithMessage(async () => {
-                const { order } = await adminClient.query<GetOrder.Query, GetOrder.Variables>(GET_ORDER, {
-                    id: 'T_2',
-                });
-                expect(order!.state).toBe('PaymentSettled');
-                await adminClient.query<CreateFulfillment.Mutation, CreateFulfillment.Variables>(
-                    CREATE_FULFILLMENT,
-                    {
-                        input: {
-                            lines: order!.lines.map(l => ({ orderLineId: l.id, quantity: 0 })),
-                            method: 'Test',
-                        },
-                    },
-                );
-            }, 'Nothing to fulfill'),
-        );
-=======
             expect(addFulfillmentToOrder.message).toBe('At least one OrderLine must be specified');
             expect(addFulfillmentToOrder.errorCode).toBe(ErrorCode.EMPTY_ORDER_LINE_SELECTION_ERROR);
         });
->>>>>>> 560ff468
 
         it('creates the first fulfillment', async () => {
             const { order } = await adminClient.query<GetOrder.Query, GetOrder.Variables>(GET_ORDER, {
@@ -410,11 +375,7 @@
                 CreateFulfillment.Variables
             >(CREATE_FULFILLMENT, {
                 input: {
-<<<<<<< HEAD
-                    lines: lines.map(l => ({ orderLineId: l.id, quantity: 1 })),
-=======
                     lines: [{ orderLineId: lines[0].id, quantity: lines[0].quantity }],
->>>>>>> 560ff468
                     method: 'Test1',
                     trackingCode: '111',
                 },
@@ -434,17 +395,10 @@
             expect(result.order!.lines[0].items[0].fulfillment!.id).toBe(addFulfillmentToOrder!.id);
             expect(
                 result.order!.lines[1].items.filter(
-<<<<<<< HEAD
-                    i => i.fulfillment && i.fulfillment.id === fulfillOrder.id,
-                ).length,
-            ).toBe(1);
-            expect(result.order!.lines[1].items.filter(i => i.fulfillment == null).length).toBe(2);
-=======
                     i => i.fulfillment && i.fulfillment.id === addFulfillmentToOrder.id,
                 ).length,
             ).toBe(0);
             expect(result.order!.lines[1].items.filter(i => i.fulfillment == null).length).toBe(3);
->>>>>>> 560ff468
         });
 
         it('creates the second fulfillment', async () => {
@@ -473,38 +427,17 @@
             });
             fulfillmentGuard.assertSuccess(addFulfillmentToOrder);
 
-<<<<<<< HEAD
-            const result = await adminClient.query<GetOrder.Query, GetOrder.Variables>(GET_ORDER, {
-                id: 'T_2',
-            });
-            expect(result.order!.state).toBe('PartiallyFulfilled');
-            expect(result.order!.lines[1].items.filter(i => i.fulfillment != null).length).toBe(2);
-            expect(result.order!.lines[1].items.filter(i => i.fulfillment == null).length).toBe(1);
-=======
             expect(addFulfillmentToOrder.id).toBe('T_2');
             expect(addFulfillmentToOrder.method).toBe('Test2');
             expect(addFulfillmentToOrder.trackingCode).toBe('222');
             expect(addFulfillmentToOrder.state).toBe('Pending');
->>>>>>> 560ff468
         });
 
         it('returns error result if an OrderItem already part of a Fulfillment', async () => {
             const { order } = await adminClient.query<GetOrder.Query, GetOrder.Variables>(GET_ORDER, {
                 id: 'T_2',
             });
-<<<<<<< HEAD
-            expect(order!.state).toBe('PartiallyFulfilled');
-
-            const orderItems = order!.lines.reduce(
-                (items, line) => [...items, ...line.items],
-                [] as OrderItemFragment[],
-            );
-            const unfulfilledItem = order!.lines[1].items.find(i => i.fulfillment == null)!;
-
-            const { fulfillOrder } = await adminClient.query<
-=======
             const { addFulfillmentToOrder } = await adminClient.query<
->>>>>>> 560ff468
                 CreateFulfillment.Mutation,
                 CreateFulfillment.Variables
             >(CREATE_FULFILLMENT, {
@@ -816,9 +749,6 @@
                     },
                 },
             );
-<<<<<<< HEAD
-            expect(cancelOrder.lines.map(l => l.items.map(pick(['id', 'cancelled'])))).toEqual([
-=======
             orderGuard.assertSuccess(cancelOrder);
 
             expect(
@@ -826,7 +756,6 @@
                     l.items.map(pick(['id', 'cancelled'])).sort((a, b) => (a.id > b.id ? 1 : -1)),
                 ),
             ).toEqual([
->>>>>>> 560ff468
                 [
                     { id: 'T_11', cancelled: true },
                     { id: 'T_12', cancelled: true },
@@ -1246,23 +1175,6 @@
             }, `No Payment with the id '999' could be found`),
         );
 
-<<<<<<< HEAD
-        it(
-            'throws if payment and order lines do not belong to the same Order',
-            assertThrowsWithMessage(async () => {
-                const { order } = await adminClient.query<GetOrder.Query, GetOrder.Variables>(GET_ORDER, {
-                    id: orderId,
-                });
-                const { refundOrder } = await adminClient.query<RefundOrder.Mutation, RefundOrder.Variables>(
-                    REFUND_ORDER,
-                    {
-                        input: {
-                            lines: order!.lines.map(l => ({ orderLineId: l.id, quantity: l.quantity })),
-                            shipping: 100,
-                            adjustment: 0,
-                            paymentId: 'T_1',
-                        },
-=======
         it('returns error result if payment and order lines do not belong to the same Order', async () => {
             const { order } = await adminClient.query<GetOrder.Query, GetOrder.Variables>(GET_ORDER, {
                 id: orderId,
@@ -1275,7 +1187,6 @@
                         shipping: 100,
                         adjustment: 0,
                         paymentId: 'T_1',
->>>>>>> 560ff468
                     },
                 },
             );
@@ -1311,23 +1222,6 @@
             refundId = refundOrder.id;
         });
 
-<<<<<<< HEAD
-        it(
-            'throws if attempting to refund the same item more than once',
-            assertThrowsWithMessage(async () => {
-                const { order } = await adminClient.query<GetOrder.Query, GetOrder.Variables>(GET_ORDER, {
-                    id: orderId,
-                });
-                const { refundOrder } = await adminClient.query<RefundOrder.Mutation, RefundOrder.Variables>(
-                    REFUND_ORDER,
-                    {
-                        input: {
-                            lines: order!.lines.map(l => ({ orderLineId: l.id, quantity: l.quantity })),
-                            shipping: order!.shipping,
-                            adjustment: 0,
-                            paymentId,
-                        },
-=======
         it('returns error result if attempting to refund the same item more than once', async () => {
             const { order } = await adminClient.query<GetOrder.Query, GetOrder.Variables>(GET_ORDER, {
                 id: orderId,
@@ -1340,7 +1234,6 @@
                         shipping: order!.shipping,
                         adjustment: 0,
                         paymentId,
->>>>>>> 560ff468
                     },
                 },
             );
